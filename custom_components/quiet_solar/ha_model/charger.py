import bisect
import copy
import logging
from datetime import datetime, timedelta
from enum import StrEnum

from typing import Any, Callable, Awaitable

import pytz
from datetime import time as dt_time
from homeassistant.core import HomeAssistant
from homeassistant.helpers import entity_registry
from homeassistant.const import Platform, STATE_UNKNOWN, STATE_UNAVAILABLE, SERVICE_TURN_OFF, SERVICE_TURN_ON, \
    ATTR_ENTITY_ID, ATTR_UNIT_OF_MEASUREMENT, UnitOfPower
from homeassistant.components import number, homeassistant
from haversine import haversine, Unit

from .dynamic_group import QSDynamicGroup

try:
    from homeassistant.components.wallbox.const import ChargerStatus as WallboxChargerStatus
except:
    class WallboxChargerStatus(StrEnum):
        """Charger Status Description."""

        CHARGING = "Charging"
        DISCHARGING = "Discharging"
        PAUSED = "Paused"
        SCHEDULED = "Scheduled"
        WAITING_FOR_CAR = "Waiting for car demand"
        WAITING = "Waiting"
        DISCONNECTED = "Disconnected"
        ERROR = "Error"
        READY = "Ready"
        LOCKED = "Locked"
        LOCKED_CAR_CONNECTED = "Locked, car connected"
        UPDATING = "Updating"
        WAITING_IN_QUEUE_POWER_SHARING = "Waiting in queue by Power Sharing"
        WAITING_IN_QUEUE_POWER_BOOST = "Waiting in queue by Power Boost"
        WAITING_MID_FAILED = "Waiting MID failed"
        WAITING_MID_SAFETY = "Waiting MID safety margin exceeded"
        WAITING_IN_QUEUE_ECO_SMART = "Waiting in queue by Eco-Smart"
        UNKNOWN = "Unknown"


class QSOCPPv16ChargePointStatus(StrEnum):
    """
    Status reported in StatusNotification.req. A status can be reported for
    the Charge Point main controller (connectorId = 0) or for a specific
    connector. Status for the Charge Point main controller is a subset of the
    enumeration: Available, Unavailable or Faulted.

    States considered Operative are: Available, Preparing, Charging,
    SuspendedEVSE, SuspendedEV, Finishing, Reserved.
    States considered Inoperative are: Unavailable, Faulted.
    """

    available = "Available"
    preparing = "Preparing"
    charging = "Charging"
    suspended_evse = "SuspendedEVSE"
    suspended_ev = "SuspendedEV"
    finishing = "Finishing"
    reserved = "Reserved"
    unavailable = "Unavailable"
    faulted = "Faulted"


from ..const import CONF_CHARGER_MAX_CHARGING_CURRENT_NUMBER, CONF_CHARGER_PAUSE_RESUME_SWITCH, \
    CONF_CHARGER_PLUGGED, CONF_CHARGER_MAX_CHARGE, CONF_CHARGER_MIN_CHARGE, CONF_IS_3P, \
    CONF_CHARGER_DEVICE_OCPP, CONF_CHARGER_DEVICE_WALLBOX, CONF_CHARGER_CONSUMPTION, CONF_CAR_CHARGER_MIN_CHARGE, \
    CONF_CAR_CHARGER_MAX_CHARGE, CONF_CHARGER_STATUS_SENSOR, CONF_CAR_BATTERY_CAPACITY, CONF_CALENDAR, \
    CHARGER_NO_CAR_CONNECTED, CONSTRAINT_TYPE_MANDATORY_END_TIME, CONSTRAINT_TYPE_FILLER_AUTO, \
    CONSTRAINT_TYPE_MANDATORY_AS_FAST_AS_POSSIBLE, CONSTRAINT_TYPE_BEFORE_BATTERY_GREEN, \
    SENSOR_CONSTRAINT_SENSOR_CHARGE, CONF_DEVICE_EFFICIENCY, DEVICE_CHANGE_CONSTRAINT, \
    DEVICE_CHANGE_CONSTRAINT_COMPLETED, CONF_CHARGER_LONGITUDE, CONF_CHARGER_LATITUDE, CONF_DEFAULT_CAR_CHARGE, \
    CONSTRAINT_TYPE_FILLER, CONF_CHARGER_THREE_TO_ONE_PHASE_SWITCH
from ..home_model.constraints import DATETIME_MIN_UTC, LoadConstraint, MultiStepsPowerLoadConstraintChargePercent, \
    MultiStepsPowerLoadConstraint, DATETIME_MAX_UTC
from ..ha_model.car import QSCar
from ..ha_model.device import HADeviceMixin, get_average_sensor, get_median_sensor
from ..home_model.commands import LoadCommand, CMD_AUTO_GREEN_ONLY, CMD_ON, CMD_OFF, copy_command, \
    CMD_AUTO_FROM_CONSIGN, CMD_IDLE, CMD_AUTO_PRICE
from ..home_model.load import AbstractLoad, diff_amps, add_amps

_LOGGER = logging.getLogger(__name__)

<<<<<<< HEAD


CHARGER_MAX_POWER_AMPS_PRECISION = 100  # 100W precision for power
CHARGER_MIN_REBOOT_DURATION_S = 120



CHARGER_STATE_REFRESH_INTERVAL = 3
=======
CHARGER_STATE_REFRESH_INTERVAL = 7
>>>>>>> 1f1e7498
CHARGER_ADAPTATION_WINDOW = 30
CHARGER_CHECK_STATE_WINDOW = 15

CHARGER_STOP_CAR_ASKING_FOR_CURRENT_TO_STOP = 2*60
CHARGER_LONG_CONNECTION = 60*5

CAR_CHARGER_LONG_RELATIONSHIP = 60*15

STATE_CMD_RETRY_NUMBER = 3
STATE_CMD_TIME_BETWEEN_RETRY = CHARGER_STATE_REFRESH_INTERVAL * 3

TIME_OK_BETWEEN_CHANGING_CHARGER_STATE = 60*10





class QSChargerStates(StrEnum):
    PLUGGED = "plugged"
    UN_PLUGGED = "unplugged"


class QSStateCmd():

    def __init__(self):
        self.reset()

    def reset(self):
        self.value = None
        self._num_launched = 0
        self._num_set = 0
        self.last_time_set = None
        self.last_change_asked = None
        self.on_success_action_cb : Callable[[datetime], Awaitable] | None = None
        self.on_success_action_cb_kwargs : dict | None = None

    def register_success_cb(self, on_success_action_cb : Callable[[datetime], Awaitable], on_success_action_cb_kwargs : dict | None):
        self.on_success_action_cb = on_success_action_cb
        if on_success_action_cb_kwargs is None:
            on_success_action_cb_kwargs = {}
        self.on_success_action_cb_kwargs = on_success_action_cb_kwargs


    def set(self, value, time: datetime | None):
        if time is None:
            self.last_change_asked = None

        if self.value != value:
            _LOGGER.info(f"QSStateCmd set with change from {self.value} to {value} at {time}")
            num_set = self._num_set
            self.reset()
            self.value = value
            self.last_change_asked = time
            self._num_set = num_set + 1
            return True

        return False

    def is_ok_to_set(self, time: datetime, min_change_time: float):

        if self.last_change_asked is None or time is None:
            return True

        # for initial in/out!
        if self._num_set <= 2:
            return True

        if (time - self.last_change_asked).total_seconds() > min_change_time:
            return True

        return False

    async def success(self, time):
        self._num_launched = 0
        self.last_time_set = None

        if self.on_success_action_cb is not None:
            await self.on_success_action_cb(time=time,**self.on_success_action_cb_kwargs)

        self.on_success_action_cb = None
        self.on_success_action_cb_kwargs = None

    def is_ok_to_launch(self, value, time: datetime):

        self.set(value, time)

        if self._num_launched == 0:
            return True

        if self._num_launched > STATE_CMD_RETRY_NUMBER:
            return False

        if self.last_time_set is None:
            return True

        if self.last_time_set is not None and (
                time - self.last_time_set).total_seconds() > STATE_CMD_TIME_BETWEEN_RETRY:
            return True

        return False

    def register_launch(self, value, time: datetime):
        self.set(value, time)
        self._num_launched += 1
        self.last_time_set = time


class QSChargerStatus(object):

    def __init__(self, charger):
        self.charger : QSChargerGeneric = charger
        self.accurate_current_power = None
        self.secondary_current_power = None
        self.command = None
        self.current_real_max_charging_amp = None
        self.current_active_phase_number = None
        self.possible_amps = None
        self.possible_num_phases = None
        self.best_power_measure = None
        self.budgeted_amp = None
        self.budgeted_num_phases = None
        self.charge_score = 0

    def duplicate(self):
        d = QSChargerStatus(self.charger)
        d.accurate_current_power = self.accurate_current_power
        d.secondary_current_power = self.secondary_current_power
        d.command = self.command
        d.current_real_max_charging_amp = self.current_real_max_charging_amp
        d.current_active_phase_number = self.current_active_phase_number
        d.possible_amps = copy.copy(self.possible_amps)
        d.possible_num_phases = copy.copy(self.possible_num_phases)
        d.best_power_measure = self.best_power_measure
        d.budgeted_amp = self.budgeted_amp
        d.budgeted_num_phases = self.budgeted_num_phases
        d.charge_score = self.charge_score


    def get_amps_from_values(self, amp: float|int, num_phases:int) -> list[float|int]:

        if num_phases == 1:
            ret = [0.0, 0.0, 0.0]
            ret[self.charger.mono_phase_index] = amp
        else:
            ret = [amp, amp, amp]

        return ret

    def get_current_charging_amps(self) -> list[float|int]:
        return self.get_amps_from_values(self.current_real_max_charging_amp, self.current_active_phase_number)


    def get_budget_amps(self) -> list[float|int]:
        return self.get_amps_from_values(self.budgeted_amp, self.budgeted_num_phases)

    def update_amps_with_delta(self, from_amps:list[float|int],  num_phases:int, delta:int|float) -> list[float|int]:
        return self.charger.update_amps_with_delta(from_amps=from_amps, delta=delta, is_3p=num_phases==3)

    def get_diff_power(self, old_amp, old_num_phases, new_amp, new_num_phases):

        diff_power, old_power, new_power = self.charger.get_delta_dampened_power(old_amp, old_num_phases, new_amp, new_num_phases)

        if diff_power is None and old_power is not None and new_power is not None:

            if old_amp*old_num_phases == self.current_real_max_charging_amp*self.current_active_phase_number:
                old_power = self.best_power_measure

            if new_amp*new_num_phases == self.current_real_max_charging_amp*self.current_active_phase_number:
                new_power = self.best_power_measure

            diff_power = new_power - old_power

        return diff_power


    def get_amps_phase_switch(self, from_amp:int | float, from_num_phase:int, delta_for_borders=0) -> tuple[float|int, int, list[float|int]]:


        if from_num_phase == 1:
            try_amps = from_amp // 3
            to_phase = 3
        else:
            try_amps = from_amp * 3
            to_phase = 1

        try_amps = min(try_amps, self.possible_amps[-1] + delta_for_borders)
        if from_amp > 0:
            if self.possible_amps[0] == 0:
                try_amps = max(try_amps,
                               self.possible_amps[1] + delta_for_borders)  # will be decreased/increased later
            else:
                try_amps = max(try_amps,
                               self.possible_amps[0] + delta_for_borders)  # will be decreased/increased later

        return try_amps, to_phase, self.get_amps_from_values(try_amps, to_phase)


    # it will try to get to the smallest consumption increase possible, in number of amps in the circuit
    # by juggling between phase switch if needed
    def can_change_budget(self, allow_state_change=True, allow_phase_change=False, increase=True) -> tuple[float|None, int]:

        if self.budgeted_amp is None:
            return None, self.possible_num_phases[-1]


        def _try_amp_decrease(self, amp, allow_state_change):
            next_amp = None
            if self.possible_amps[0] == 0:
                if amp > self.possible_amps[1]:
                    next_amp = amp - 1
                else:
                    if allow_state_change:
                        next_amp = 0
            else:
                if amp > self.possible_amps[0]:
                    next_amp = amp - 1
            return next_amp

        def _try_amp_increase(self, amp, allow_state_change):
            next_amp = None
            if self.possible_amps[-1] > 0:
                if amp == 0:
                    if allow_state_change:
                        if self.possible_amps[0] == 0:
                            next_amp = self.possible_amps[1]
                        else:
                            next_amp = self.possible_amps[0]
                elif amp < self.possible_amps[-1]:
                    next_amp = amp + 1
            return next_amp

        if increase:
            probe_amp_cb = _try_amp_increase
            delta_first_adaptive_amp = -1
        else:
            probe_amp_cb = _try_amp_decrease
            delta_first_adaptive_amp = 1


        next_amp = probe_amp_cb(self, self.budgeted_amp, allow_state_change)
        next_num_phases = self.budgeted_num_phases

        current_all_amps = self.budgeted_amp * self.budgeted_num_phases

        # double check it is a real increase/decrease
        if next_amp is not None and ((increase and next_amp * next_num_phases <= current_all_amps)
                or (increase is False and next_amp * next_num_phases >= current_all_amps)):
            next_amp = None

        if allow_phase_change and len(self.possible_num_phases) > 1:
            # we can go up or down in phase change to get the minimum increment/decrease

            next_amp_with_phase_change, next_num_phases_with_phase_change, _ = self.get_amps_phase_switch(from_amp=self.budgeted_amp,
                                                                                     from_num_phase=self.budgeted_num_phases,
                                                                                     delta_for_borders=delta_first_adaptive_amp)

            all_amps_with_change = next_amp_with_phase_change * next_num_phases_with_phase_change

            if ((increase and all_amps_with_change > current_all_amps)
                    or (increase is False and all_amps_with_change < current_all_amps)):  # it is a real decrease/increase
                # we never know with the rounding to 3 phases, we may have actually a true increase or decrease
                pass
            else:
                next_amp_with_phase_change = probe_amp_cb(self, next_amp_with_phase_change, allow_state_change)
                if next_amp_with_phase_change is not None:

                    all_amps_with_change = next_amp_with_phase_change * next_num_phases_with_phase_change

                    if ((increase and all_amps_with_change > current_all_amps)
                            or (increase is False and all_amps_with_change < current_all_amps)): # it is a real decrease/increase
                        pass
                    else:
                        next_amp_with_phase_change = None

            if next_amp_with_phase_change is not None and (next_amp is None or abs(current_all_amps - all_amps_with_change) < abs(current_all_amps - (next_amp * next_num_phases))):
                    # we can phase switch as the amps change will be globally smaller
                    next_amp = next_amp_with_phase_change
                    next_num_phases = next_num_phases_with_phase_change

        return next_amp, next_num_phases

class QSChargerGroup(object):

    def __init__(self, dynamic_group: QSDynamicGroup ):
        self.dynamic_group : QSDynamicGroup = dynamic_group
        self._chargers : list[QSChargerGeneric] = []
        self.home = dynamic_group.home
        self.name = dynamic_group.name
        self.remaining_budget_to_apply = []
        self.know_reduced_state = None
        self.know_reduced_state_real_power = None

        self.charger_consumption_W = 0.0
        for device in dynamic_group._childrens:
            if isinstance(device, QSChargerGeneric):
                self._chargers.append(device)
                self.charger_consumption_W += device.charger_consumption_W

        self.dync_group_chargers_only = False
        if len(self._chargers) == len(dynamic_group._childrens):
            self.dync_group_chargers_only = True

    def dampening_power_value_for_car_consumption(self, value: float | None) -> float | None:
        if value is None:
            return None

        if value < self.charger_consumption_W:
            return 0.0
        else:
            return value


    async def ensure_correct_state(self, time: datetime, probe_only=False) -> (bool, datetime|None):

        verified_correct_state_time = None
        for charger in self._chargers:
            res, vcst = await charger.ensure_correct_state(time, probe_only=probe_only)
            if res is False:
                return False, None
            # if vcst is None it means the charger is probably unplugged for a long enough time: it is not a problem
            if vcst is not None:
                if verified_correct_state_time is None:
                    verified_correct_state_time = vcst
                elif vcst > verified_correct_state_time:
                    verified_correct_state_time = vcst

        return True, verified_correct_state_time

    def get_budget_diffs(self, actionable_chargers: list[QSChargerStatus]):


        new_sum_amps = [0.0, 0.0, 0.0]
        diff_power = 0
        for cs in actionable_chargers:
            new_sum_amps = add_amps(new_sum_amps, cs.get_budget_amps())
            diff_power += cs.get_diff_power(cs.current_real_max_charging_amp, cs.current_active_phase_number, cs.budgeted_amp, cs.budgeted_num_phases)

        return diff_power, new_sum_amps



    async def dyn_handle(self, time: datetime):

        # here we check all the chargers and they all need to be in a good state
        # could be plugged, unplugged whatever but in a good state
        res_state, verified_correct_state_time = await self.ensure_correct_state(time)

        if res_state:

            if self.remaining_budget_to_apply:
                # in case we would have had increases that could go above the limits because done before the decrease
                _LOGGER.info(
                    f"dyn_handle: handling increasing budgets in a second phase")
                await self.apply_budgets(self.remaining_budget_to_apply, time, check_charger_state=True)
                self.remaining_budget_to_apply = []
            # only take decision if the state is "good" for a while CHARGER_ADAPTATION_WINDOW, for all active chargers
            elif verified_correct_state_time is not None and (time - verified_correct_state_time).total_seconds() > CHARGER_ADAPTATION_WINDOW:

                # all chargers are now in a correct state, stable enough to do a computation

                # let's compute the current power consummed by all the chargers : we may have it on the group itself ... if it is made of the
                # chargers only ... or we will have to compute it by asking each chargers
                current_real_cars_power = self.dynamic_group.get_median_sensor(self.dynamic_group.accurate_power_sensor,
                                                                                CHARGER_ADAPTATION_WINDOW / 2.0, time)
                current_real_cars_power = self.dampening_power_value_for_car_consumption(current_real_cars_power)

                available_power = self.home.get_available_power_values(CHARGER_ADAPTATION_WINDOW, time)
                # the battery is normally adapting itself to the solar production, so if it is charging ... we will say that this power is available to the car

                if available_power:

                    last_p_mean = get_average_sensor(available_power[-len(available_power) // 2:], last_timing=time)
                    all_p_mean = get_average_sensor(available_power, last_timing=time)
                    last_p_median = get_median_sensor(available_power[-len(available_power) // 2:], last_timing=time)
                    all_p_median = get_median_sensor(available_power, last_timing=time)

                    full_available_home_power = min(last_p_mean, all_p_mean, last_p_median, all_p_median) #if positive we are exporting solar , negative we are importing from the grid

                    actionable_chargers = []

                    sum_power_from_chargers = 0.0

                    for charger in self._chargers:
                        cs = charger.get_stable_dynamic_charge_status(time)
                        if cs is not None:

                            if (charger._expected_charge_state.value is True and
                                cs.current_real_max_charging_amp >= charger.min_charge and
                                cs.accurate_current_power is not None and
                                cs.accurate_current_power > 0):
                                charger.update_car_dampening_value(time=time,
                                                                   amperage=(cs.current_real_max_charging_amp, cs.current_active_phase_number),
                                                                   amperage_transition=None,
                                                                   power_value_or_delta=cs.accurate_current_power,
                                                                   can_be_saved=((time - verified_correct_state_time).total_seconds() > 2 * CHARGER_ADAPTATION_WINDOW))

                            actionable_chargers.append(cs)
                            sum_power_from_chargers += cs.best_power_measure

                    if len(actionable_chargers) == 0:
                        _LOGGER.info(
                            f"dyn_handle: no actionable chargers")
                    else:

                        a_charging_cs = None
                        num_charging_cs = 0

                        current_reduced_states= {}
                        for cs in actionable_chargers:
                            # get all the minimums
                            current_reduced_states[cs.charger] = (cs.current_real_max_charging_amp, cs.current_active_phase_number)

                            if cs.charger._expected_charge_state.value is True and cs.current_real_max_charging_amp >= cs.charger.min_charge:
                                a_charging_cs = cs
                                num_charging_cs += 1

                        # we can update a bit the dampening for the only one charging if we do have a global counter for the group
                        if num_charging_cs == 1 and current_real_cars_power is not None:
                            _LOGGER.info(
                                f"dyn_handle: dampening simple case")
                            a_charging_cs.charger.update_car_dampening_value(time=time,
                                                                             amperage=(a_charging_cs.current_real_max_charging_amp, a_charging_cs.current_active_phase_number),
                                                                             amperage_transition=None,
                                                                             power_value_or_delta=current_real_cars_power,
                                                                             can_be_saved=((time - verified_correct_state_time).total_seconds() > 2 * CHARGER_ADAPTATION_WINDOW))


                        # check the current state of the chargers to see if we can try to map the delta power properly
                        if current_real_cars_power is not None and self.know_reduced_state is not None and len(self.know_reduced_state) == len(current_reduced_states):
                            num_changes = 0
                            last_changed_charger = None
                            for c in self.know_reduced_state:
                                if c not in current_reduced_states:
                                    last_changed_charger = None
                                    break
                                else:
                                    if self.know_reduced_state[c] != current_reduced_states[c]:
                                        num_changes += 1
                                        last_changed_charger = c

                            if last_changed_charger and num_changes == 1:
                                _LOGGER.info(
                                    f"dyn_handle: dampening transition case")
                                # great we do have a single change in the chargers, and we do have the previous cars power
                                # we can save the transition from self.know_reduced_state[c] to  current_reduced_states[c]
                                delta_power = current_real_cars_power - self.know_reduced_state_real_power
                                last_changed_charger.update_car_dampening_value(time=time,
                                                                                amperage=None,
                                                                                amperage_transition=(self.know_reduced_state[last_changed_charger], current_reduced_states[last_changed_charger]),
                                                                                power_value_or_delta=delta_power,
                                                                                can_be_saved=((time - verified_correct_state_time).total_seconds() > 2 * CHARGER_ADAPTATION_WINDOW))


                        actionable_chargers = await self.budgeting_algorithm_minimize_diffs(actionable_chargers, full_available_home_power, time)
                        if actionable_chargers is not None and len(actionable_chargers) > 0:
                            await self.apply_budget_strategy(actionable_chargers, current_real_cars_power, time)


    def _update_and_prob_for_amps_reduction(self, cs, new_amps, estimated_current_amps, time) -> tuple[bool, bool]:

        old_res, prev_diff_amps = self.dynamic_group.is_current_acceptable_and_diff(
            new_amps=new_amps,
            estimated_current_amps=estimated_current_amps,
            time=time
        )

        if old_res:
            return True, False

        new_res, diff_amps = self.dynamic_group.is_current_acceptable_and_diff(
                                                                                new_amps=new_amps,
                                                                                estimated_current_amps=estimated_current_amps,
                                                                                time=time
                                                                               )
        # if the reduction went in the right direction
        if max(diff_amps) < max(prev_diff_amps) or new_res:
            return new_res, True
        else:
            return False, False




    async def budgeting_algorithm_minimize_diffs(self, actionable_chargers, full_available_home_power, time:datetime) -> list | None:

        alloted_amps   = [0.0, 0.0, 0.0]
        current_amps   = [0.0, 0.0, 0.0]
        mandatory_amps = [0.0, 0.0, 0.0]

        has_phase_changes = False

        for cs in actionable_chargers:
            cs.budgeted_amp = max(cs.current_real_max_charging_amp, cs.possible_amps[0])
            if cs.current_active_phase_number in cs.possible_num_phases:
                cs.budgeted_num_phases = cs.current_active_phase_number
            else:
                cs.budgeted_num_phases = min(cs.possible_num_phases) # get to one phase if unknown

            if len(cs.possible_num_phases) > 1:
                has_phase_changes = True

            alloted_amps   = add_amps(alloted_amps  , cs.get_budget_amps())
            current_amps   = add_amps(current_amps  , cs.get_current_charging_amps())
            mandatory_amps = add_amps(mandatory_amps, cs.get_amps_from_values(cs.possible_amps[0], cs.budgeted_num_phases))

        # first bad case of amps overly booked by the solver for example...
        if self.dynamic_group.is_current_acceptable(
                new_amps=mandatory_amps,
                estimated_current_amps=current_amps,
                time=time
        ) is False:
            # ouch ... we have to lower the charge of some cars
            _LOGGER.warning(
                f"dyn_handle: need to shave some auto consign"
            )

            # first try to stop auto only
            possible_allotment_reached = False

            # first shave amps as much as we can to get to a proper level, starting with
            # less important chargers
            actionable_chargers = sorted(actionable_chargers, key=lambda cs: cs.charge_score)

            first_stoppable_shave_cs = [cs for cs in actionable_chargers if (cs.command.is_like(CMD_AUTO_GREEN_ONLY) or cs.command.is_like(CMD_AUTO_PRICE))]
            shave_only_amps_cs = [cs for cs in actionable_chargers if cs.possible_amps[0] > cs.charger.min_charge]


            for cs_s in [first_stoppable_shave_cs, shave_only_amps_cs, actionable_chargers]:

                if possible_allotment_reached:
                    break

                while possible_allotment_reached is False:
                    has_shaved = False
                    for cs in cs_s:

                        if cs.possible_amps[0] > 0:
                            # we can lower the charge by stopping it if needed

                            if cs.possible_amps[0] == cs.charger.min_charge:
                                insert_front = 0
                                delta_remove = cs.possible_amps[0]
                            else:
                                insert_front = cs.possible_amps[0] - 1
                                delta_remove = 1

                            updated_amps = cs.update_amps_with_delta(mandatory_amps, num_phases=cs.budgeted_num_phases, delta=-delta_remove)

                            res_probe, do_update = self._update_and_prob_for_amps_reduction(cs=cs,
                                                                                            new_amps=updated_amps,
                                                                                            estimated_current_amps=current_amps,
                                                                                            time=time)
                            if do_update:
                                cs.possible_amps.insert(0, insert_front)
                                has_shaved = True
                                mandatory_amps = updated_amps

                            if res_probe is True:
                                possible_allotment_reached = True
                                break

                    if has_shaved is False:
                        # no more possibilities ...
                        break

                    if possible_allotment_reached:
                        break


        # check first if we are not already in a bad amps situation with the current amps
        if self.dynamic_group.is_current_acceptable(
                new_amps=alloted_amps,
                estimated_current_amps=current_amps,
                time=time
        ) is False:
            # ok we know it is possible to shave to reach the max phase current, due to the preparation before
            _LOGGER.info(f"budgeting_algorithm_minimize_diffs: group too much {self.name} {alloted_amps} > {self.dynamic_group.dyn_group_max_phase_current}")
            # start decrease the lower scores
            actionable_chargers = sorted(actionable_chargers, key=lambda cs: cs.charge_score)
            current_ok = False


            # Try to switch phase if possible to reach budget
            for cs in actionable_chargers:
                if cs.budgeted_num_phases == 1 and len(cs.possible_num_phases) > 1:

                    # we can lower the circuit amps by going 3 phases
                    # but we need to check if the phase of the current charger is at problem or not : else we will lower the wrong phase and increases the others

                    budget = cs.get_budget_amps()
                    new_alloted_amps = diff_amps(alloted_amps, budget)
                    try_amp, _ , try_amps= cs.get_amps_phase_switch(from_amp=cs.budgeted_amp, from_num_phase=1)
                    new_alloted_amps = add_amps(new_alloted_amps, try_amps)


                    res_probe, do_update = self._update_and_prob_for_amps_reduction(cs=cs,
                                                                                    new_amps=new_alloted_amps,
                                                                                    estimated_current_amps=current_amps,
                                                                                    time=time)
                    if do_update:
                        alloted_amps = new_alloted_amps
                        cs.budgeted_amp = try_amp
                        cs.budgeted_num_phases = 3

                    if res_probe:
                        current_ok = True
                        break

            if current_ok is False:
                for allow_state_change in [False, True]:
                    while True:
                        has_shaved = False
                        for cs in actionable_chargers:
                            next_amp, next_num_phases = cs.can_change_budget(allow_state_change=allow_state_change,
                                                                             allow_phase_change=False,
                                                                             increase=False)
                            if next_amp is not None:
                                _LOGGER.info(
                                    f"budgeting_algorithm_minimize_diffs:  shaving {cs.charger.name} from {cs.budgeted_amp} to {next_amp}")
                                alloted_amps = diff_amps(alloted_amps, cs.get_budget_amps())
                                cs.budgeted_amp = next_amp
                                cs.budgeted_num_phases = next_num_phases
                                alloted_amps = add_amps(alloted_amps, cs.get_budget_amps())
                                has_shaved = True

                            if self.dynamic_group.is_current_acceptable(
                                    new_amps=alloted_amps,
                                    estimated_current_amps=current_amps,
                                    time=time
                            ):
                                current_ok = True
                                break
                        if current_ok:
                            break

                        if has_shaved is False:
                            # nothing to be removed ....
                            break
                    if current_ok:
                        break

                if current_ok is False:
                    _LOGGER.error(
                        f"budgeting_algorithm_minimize_diffs: CAN'T SHAVE BUDGETS !!!!")
                    return None


        # ok we do have the "best" possible base for the chargers
        diff_power_budget, alloted_amps = self.get_budget_diffs(actionable_chargers)

        power_budget = full_available_home_power - diff_power_budget

        # this algorithm will only try to move "a bit" the chargers to reach the power budget
        # if power_budget is negative : we need to go down and find the best charger to go down
        # if power_budget is positive : we need to go up to consume extra solar and find the best charger to go up


        if power_budget < 0:
            increase = False
            stop_on_first_change = False
        else:
            increase = True
            stop_on_first_change = True

        _LOGGER.info(
            f"budgeting_algorithm_minimize_diffs: base full_available_home_power {full_available_home_power} diff_power_budget {diff_power_budget} power_budget {power_budget}, increase {increase}, budget_alloted_amps {alloted_amps}")

        # try first to stay on the same states fo the charger (no charge to stop or stop to charge) to adapt the power
        # take a very incremental, one by one amp when increasing, decrease should be fast
        do_stop = False

        # sort the charger according to their score, if increase put the most important to finish the charge first
        # if decrease: remove charging from less important first (lower score)
        actionable_chargers = sorted(actionable_chargers, key=lambda cs: cs.charge_score, reverse=increase)

        if has_phase_changes:
            check_phase_change = [False, True]
        else:
            check_phase_change = [False]

        for allow_state_change in [False, True]:
            for allow_phase_change in check_phase_change:
                for cs in actionable_chargers:

                    next_possible_budgeted_amp, next_possible_num_phases = cs.can_change_budget(allow_state_change=allow_state_change,
                                                                                                allow_phase_change=allow_phase_change,
                                                                                                increase=increase)
                    if next_possible_budgeted_amp is not None:

                        diff_power = cs.get_diff_power(cs.budgeted_amp, cs.budgeted_num_phases, next_possible_budgeted_amp, next_possible_num_phases)

                        new_alloted_amps = diff_amps(alloted_amps, cs.get_budget_amps())
                        new_alloted_amps = add_amps(new_alloted_amps, cs.get_amps_from_values(next_possible_budgeted_amp, next_possible_num_phases))

                        if increase:
                            if power_budget - diff_power >= 0:
                                # ok good change, we still have some power to give
                                pass
                            else:
                                # no we exhausted too far the available solar budget
                                next_possible_budgeted_amp = None

                        if next_possible_budgeted_amp is not None:
                            if self.dynamic_group.is_current_acceptable(
                                        new_amps=new_alloted_amps,
                                        estimated_current_amps=current_amps,
                                        time=time
                            ) is False:
                                next_possible_budgeted_amp = None

                        if next_possible_budgeted_amp is not None:

                            power_budget -= diff_power
                            alloted_amps = new_alloted_amps

                            _LOGGER.info(
                                f"budgeting_algorithm_minimize_diffs ({cs.charger.name}): allowing change from {cs.budgeted_amp}A to {next_possible_budgeted_amp}A, new power_budget {power_budget}, diff_power {diff_power}, increase {increase}, new alloted_amps {alloted_amps}")
                            cs.budgeted_amp = next_possible_budgeted_amp
                            cs.budgeted_num_phases = next_possible_num_phases

                            if stop_on_first_change:
                                do_stop = True

                            if increase is False and power_budget >= 0:
                                # we are back on track for solar forllowing, we reduced enough
                                do_stop = True


                    if do_stop:
                        break

                if do_stop:
                    break

            if do_stop:
                break

        # optimize cost usage in case battery won't be used
        if full_available_home_power > 0:

            best_global_command = CMD_AUTO_GREEN_ONLY
            for cs in actionable_chargers:
                if cs.command.is_like(CMD_AUTO_PRICE) or cs.command.is_like(CMD_AUTO_FROM_CONSIGN):
                    best_global_command = CMD_AUTO_PRICE
                    break

            if best_global_command == CMD_AUTO_PRICE and self.home.battery_can_discharge() is False:

                diff_power_budget, alloted_amps = self.get_budget_diffs(actionable_chargers)

                # we will compute here if the price to take "more" power is better than the best
                # electricity rate we may have

                # check we have room to expand, and allocate amps
                if self.dynamic_group.is_current_acceptable(
                        new_amps=add_amps(alloted_amps, [1,1,1]),
                        estimated_current_amps=current_amps,
                        time=time
                ):

                    _LOGGER.info(f"dyn_handle: auto-price case")

                    best_price = self.home.get_best_tariff(time)
                    durations_eval_s = 2 * CHARGER_ADAPTATION_WINDOW
                    current_price = self.home.get_tariff(time, time + timedelta(seconds=durations_eval_s))

                    # find the smallest possible increment in power
                    smallest_power_increment = None
                    cs_to_update = None
                    new_amp_budget = None
                    next_num_phases_budget = None

                    # try to augment first the most important ones
                    actionable_chargers = sorted(actionable_chargers,
                                                 key=lambda cs: cs.charge_score, reverse=True)


                    for cs in actionable_chargers:

                        if cs.command.is_like(CMD_AUTO_GREEN_ONLY):
                            # no need to try to augment on the green only: reserve it to the price ones
                            continue

                        next_budgeted_amp, next_budgeted_num_phases = cs.can_change_budget(allow_state_change=True,
                                                                                           allow_phase_change=True,
                                                                                           increase=True)

                        if next_budgeted_amp is not None:

                            diff_power = cs.get_diff_power(cs.budgeted_amp, cs.budgeted_num_phases,
                                                           next_budgeted_amp, next_budgeted_num_phases)

                            new_alloted_amps = diff_amps(alloted_amps, cs.get_budget_amps())
                            new_alloted_amps = add_amps(new_alloted_amps,
                                                                           cs.get_amps_from_values(
                                                                               next_budgeted_amp,
                                                                               next_budgeted_num_phases))

                            if self.dynamic_group.is_current_acceptable(
                                    new_amps=new_alloted_amps,
                                    estimated_current_amps=current_amps,
                                    time=time
                            ) and diff_power > 0:
                                if smallest_power_increment is None or diff_power < smallest_power_increment:
                                    smallest_power_increment = diff_power
                                    cs_to_update = cs
                                    new_amp_budget = next_budgeted_amp
                                    next_num_phases_budget = next_budgeted_num_phases

                    if smallest_power_increment is not None:

                        _LOGGER.info(
                            f"dyn_handle: auto-price extended charge {smallest_power_increment}")
                        additional_added_energy = (smallest_power_increment * durations_eval_s) / 3600.0
                        cost = (((diff_power_budget + smallest_power_increment - full_available_home_power) * durations_eval_s) / 3600.0) * current_price
                        cost_per_watt_h = cost / additional_added_energy

                        if cost_per_watt_h < best_price:
                            cs_to_update.budgeted_amp = new_amp_budget
                            cs_to_update.budgeted_num_phases = next_num_phases_budget

        return actionable_chargers

    async def apply_budget_strategy(self, actionable_chargers, current_real_cars_power,time):


        if len(actionable_chargers) == 0:
            return

        if current_real_cars_power is None:
            self.know_reduced_state = None
            self.know_reduced_state_real_power = None
        else:
            if len(actionable_chargers) > 0:
                self.know_reduced_state = {}
                for cs in actionable_chargers:
                    self.know_reduced_state[cs.charger] = (cs.current_real_max_charging_amp, cs.current_active_phase_number)
                self.know_reduced_state_real_power = current_real_cars_power

        max_amps_in_worst_case_scenario = [0.0, 0.0, 0.0]
        current_amps = [0.0, 0.0, 0.0]

        for cs in actionable_chargers:
            curr_amps = cs.get_current_charging_amps()
            budget_amps = cs.get_budget_amps()
            current_amps = add_amps(current_amps, curr_amps)
            # it is really pessimistic here: was the worse of the worse when switching phase, it may add up
            max_curr_amps = [ max(curr_amps[i], budget_amps[i]) for i in range(3) ]
            max_amps_in_worst_case_scenario = add_amps(max_amps_in_worst_case_scenario, max_curr_amps)

        if self.dynamic_group.is_current_acceptable(
                    new_amps=max_amps_in_worst_case_scenario,
                    estimated_current_amps=current_amps,
                    time=time
            ) is False:

            # even if the sum of amps is ok, we may have the sum of charger amps during the change that is too high
            # we will split the chargers in 2 groups, the one that are decreasing in amps and the one that are increasing

            increasing_cs = []
            decreasing_cs = []
            remaining_cs = []

            # with phase switch beware, not so easy to know which of the charger will really decrease stuff
            # the easy case is if amps are decreasing while remaining on the same phase
            for cs in actionable_chargers:
                if cs.budgeted_amp == cs.current_real_max_charging_amp and cs.budgeted_num_phases == cs.current_active_phase_number:
                    decreasing_cs.append(cs)
                elif cs.budgeted_amp == 0 and  cs.current_real_max_charging_amp > 0:
                    decreasing_cs.append(cs)
                elif cs.budgeted_amp < cs.current_real_max_charging_amp and cs.budgeted_num_phases == cs.current_active_phase_number:
                    decreasing_cs.append(cs)
                elif cs.budgeted_amp < cs.current_real_max_charging_amp and cs.budgeted_num_phases == 1:
                    decreasing_cs.append(cs)
                elif cs.budgeted_amp > 0 and  cs.current_real_max_charging_amp == 0:
                    increasing_cs.append(cs)
                elif cs.budgeted_amp > cs.current_real_max_charging_amp and cs.budgeted_num_phases == cs.current_active_phase_number:
                    increasing_cs.append(cs)
                elif cs.budgeted_amp > cs.current_real_max_charging_amp and cs.budgeted_num_phases == 3:
                    increasing_cs.append(cs)
                else:
                    # the one to be allocated for first or second phase
                    remaining_cs.append(cs)

            # in remaining we have phase changes that may lead to an overhcarge of one circuit ex : a budget one phase on phase 1 with 32
            # and we have another one that was on phase 2 with 27 ... that is going 3 phases to will add 9 to the phase 1 that is already in 32,
            # so this phase change could't happen in the first one... do the one in remaining in the first phase ONLY

            # by construction the budgeted_num_phases and current_active_phase_number are different
            # start by adding the "reduction" part of a phase switch first, then do the increase partso we are sure all is well
            if len(remaining_cs) > 1:

                for cs in remaining_cs:
                    cs_copy = cs.duplicate()
                    if cs.budgeted_num_phases == 1 and cs.current_active_phase_number == 3:
                        cs_copy.budget_amp = min(cs.budgeted_amp, cs.current_real_max_charging_amp)
                        decreasing_cs.append(cs_copy)
                        increasing_cs.append(cs)
                    elif cs.budgeted_num_phases == 3 and cs.current_active_phase_number == 1:
                        cs_copy.budget_amp = min(cs.budgeted_amp, cs.current_real_max_charging_amp)
                        cs_copy.budgeted_num_phases = 1
                        decreasing_cs.append(cs_copy)
                        increasing_cs.append(cs)
                    else:
                        _LOGGER.error(
                            f"apply_budget_strategy: can't add remaining budget/current: {cs.budgeted_amp}/{cs.current_real_max_charging_amp} {cs.budgeted_num_phases}/{cs.current_active_phase_number}")
                        increasing_cs.append(cs)


            for cs in actionable_chargers:
                if cs.budgeted_amp > cs.current_real_max_charging_amp:
                    increasing_cs.append(cs)
                elif cs.budgeted_amp < cs.current_real_max_charging_amp:
                    decreasing_cs.append(cs)

            cs_to_apply = decreasing_cs
            self.remaining_budget_to_apply = increasing_cs

            _LOGGER.info(
                f"apply_budget_strategy: need to split updates {len(decreasing_cs)}/{len(increasing_cs)}")
        else:
            cs_to_apply = actionable_chargers
            self.remaining_budget_to_apply = []

        if cs_to_apply:
            await self.apply_budgets(cs_to_apply, time, check_charger_state=False)

    async def apply_budgets(self, actionable_chargers, time: datetime, check_charger_state=False):

        if check_charger_state:
            # we need to check again if the charger are still active !!!
            chargers = {}
            do_apply = False
            for cs in actionable_chargers:
                chargers[cs.charger] = cs

            num_ok = 0
            current_amps  = [0.0, 0.0, 0.0]
            new_amps = [0.0, 0.0, 0.0]
            for charger in self._chargers:
                cs = charger.get_stable_dynamic_charge_status(time)
                if cs is not None:
                    curr_amps = cs.get_current_charging_amps()
                    current_amps = add_amps(current_amps, curr_amps)

                    if cs.charger in chargers:
                        new_amps = add_amps(new_amps,  chargers[cs.charger].get_current_charging_amps())
                        num_ok += 1
                        do_apply = True
                    else:
                        new_amps = add_amps(new_amps, curr_amps)

            if num_ok != len(actionable_chargers):
                do_apply = False

            # check now that the new power won't be higher than the amp limit
            if self.dynamic_group.is_current_acceptable(new_amps=new_amps,
                                                        estimated_current_amps=current_amps,
                                                        time=time) is False:
                do_apply = False

            if do_apply is False:
                self.remaining_budget_to_apply = None
                self.know_reduced_state = None
                return

        for cs in actionable_chargers:

            init_state = cs.charger._expected_charge_state.value
            init_amp = cs.current_real_max_charging_amp
            init_phase_num = cs.current_active_phase_number

            new_amp = cs.budgeted_amp
            if new_amp < cs.charger.min_charge:
                new_amp = cs.charger.charger_default_idle_charge  # do not use charger min charge so next time we plug ...it may work
                new_state = False
            elif new_amp > cs.charger.max_charge:
                new_amp = cs.charger.max_charge
                new_state = True
            else:
                new_state = True

            new_num_phases = cs.budgeted_num_phases

            if init_state != new_state or new_amp != init_amp or new_num_phases != init_phase_num:
                _LOGGER.info(
                    f"new_amp {new_amp} / init_amp {init_amp} new_state {new_state} / init_state {init_state} new_num_phases {new_num_phases} / init_phase_num {init_phase_num}")
                _LOGGER.info(f"car: {cs.charger.car.name} min charge {cs.charger.min_charge} max charge {cs.charger.max_charge} charger {cs.charger.name}")

            if init_state != new_state:
                # normally the state change has been checked already to allow or not a change of state in the
                # get_stable_current_charge_status , and the allowed amps
                # if it is done anyway it is because of too high amps for exp...
                cs.charger._expected_charge_state.set(new_state, time)
                cs.charger.num_on_off += 1

                if cs.charger._expected_charge_state.last_change_asked is None:
                    _LOGGER.info(
                        f"Change State: new_state {new_state} delta None > {TIME_OK_BETWEEN_CHANGING_CHARGER_STATE}s")
                else:
                    _LOGGER.info(
                        f"Change State: new_state {new_state} delta {(time - cs.charger._expected_charge_state.last_change_asked).total_seconds()}s >= {TIME_OK_BETWEEN_CHANGING_CHARGER_STATE}s")


            if new_amp is not None:
                cs.charger._expected_amperage.set(int(new_amp), time)

            if new_num_phases is not None:
                cs.charger._expected_num_active_phases.set(new_num_phases, time)

            await cs.charger._ensure_correct_state(time)


class QSChargerGeneric(HADeviceMixin, AbstractLoad):

    def __init__(self, **kwargs):
        self.charger_plugged = kwargs.pop(CONF_CHARGER_PLUGGED, None)
        self.charger_max_charging_current_number = kwargs.pop(CONF_CHARGER_MAX_CHARGING_CURRENT_NUMBER, None)
        self.charger_pause_resume_switch = kwargs.pop(CONF_CHARGER_PAUSE_RESUME_SWITCH, None)
        self.charger_three_to_one_phase_switch = kwargs.pop(CONF_CHARGER_THREE_TO_ONE_PHASE_SWITCH, None)
        self.charger_max_charge = kwargs.pop(CONF_CHARGER_MAX_CHARGE, 32)
        self.charger_min_charge = kwargs.pop(CONF_CHARGER_MIN_CHARGE, 6)
        self._charger_default_idle_charge = min(self.charger_max_charge, max(self.charger_min_charge, 7))

        self.charger_latitude = kwargs.pop(CONF_CHARGER_LATITUDE, None)
        self.charger_longitude = kwargs.pop(CONF_CHARGER_LONGITUDE, None)

        self.charger_consumption_W = kwargs.pop(CONF_CHARGER_CONSUMPTION, 50)

        self.charger_status_sensor = kwargs.pop(CONF_CHARGER_STATUS_SENSOR, None)

        self._internal_fake_is_plugged_id = "is_there_a_car_plugged"

        self._is_next_charge_full = False
        self._do_force_next_charge = False

        self.car: QSCar | None = None
        self._user_attached_car_name: str | None = None
        self.car_attach_time: datetime | None = None

        self.charge_state = STATE_UNKNOWN

        self._last_charger_state_prob_time = None

        self._asked_for_reboot_at_time :datetime | None = None


        self.default_charge_time : dt_time | None = None

        self.do_reboot_on_phase_switch = False
        self.minimum_reboot_duration_s = CHARGER_MIN_REBOOT_DURATION_S

        super().__init__(**kwargs)

        data = {
            CONF_CAR_CHARGER_MIN_CHARGE: self.charger_min_charge,
            CONF_CAR_CHARGER_MAX_CHARGE: self.charger_max_charge,
            CONF_CAR_BATTERY_CAPACITY: 100000,
            CONF_CALENDAR: self.calendar,
            CONF_DEVICE_EFFICIENCY: self.efficiency,
            CONF_DEFAULT_CAR_CHARGE: 80.0
        }

        self._default_generic_car = QSCar(hass=self.hass, home=self.home, config_entry=None,
                                          name=f"{self.name} generic car", **data)

        self._inner_expected_charge_state: QSStateCmd | None = None
        self._inner_amperage: QSStateCmd | None = None
        self._inner_num_active_phases: QSStateCmd | None = None
        self.reset()


        self._unknown_state_vals = set()
        self._unknown_state_vals.update([STATE_UNKNOWN, STATE_UNAVAILABLE])
        self._unknown_state_vals.update(self.get_car_status_unknown_vals())

        self.attach_ha_state_to_probe(self.charger_status_sensor,
                                      is_numerical=False,
                                      state_invalid_values=self._unknown_state_vals,
                                      attach_unfiltered=True)

        self.charger_status_sensor_unfiltered = self.get_unfiltered_entity_name(self.charger_status_sensor)

        self.attach_ha_state_to_probe(self._internal_fake_is_plugged_id,
                                      is_numerical=False,
                                      non_ha_entity_get_state=self.is_plugged_state_getter)

        _LOGGER.info(f"Creating Charger: {self.name}")

        self._power_steps = []


    @property
    def charger_group(self) -> QSChargerGroup:

        charger_group = self.father_device.charger_group

        if charger_group is None:
            charger_group = self.father_device.charger_group = QSChargerGroup(self.father_device)

        return charger_group

    @property
    def current_num_phases(self) -> int:
        if self.can_do_3_to_1_phase_switch() and self.physical_3p:
            state = self.hass.states.get(self.charger_three_to_one_phase_switch)

            if state is None or state.state in [STATE_UNKNOWN, STATE_UNAVAILABLE]:
                res = 3
            else:
                if state.state == "on":
                    res = 1
                else:
                    res = 3
            return res
        else:
            res = self.physical_num_phases

        return res

    def get_phase_amps_from_power(self, power:float, is_3p=False) -> list[float | int]:

        steps = self.car.get_charge_power_per_phase_A(is_3p)
        resp = self._get_amps_from_power_steps(steps, power, safe_border=True)

        if is_3p:
            return [resp,resp,resp]
        else:
            ret = [0,0,0]
            ret[self.mono_phase_index] = resp
            return ret

    def get_device_amps_consumption(self, tolerance_seconds: float | None, time:datetime) -> list[float|int] | None:

        if self.is_charge_enabled(time=time):
            current_amp = self.get_max_charging_amp_per_phase()
            if current_amp is not None and current_amp >= self.min_charge and current_amp <= self.max_charge:
                if self.current_3p:
                    return [current_amp, current_amp, current_amp]
                else:
                    ret = [0, 0, 0]
                    ret[self.mono_phase_index] = current_amp
                    return ret

        return super().get_device_amps_consumption(tolerance_seconds, time)


    def _get_amps_from_power_steps(self, steps, power, safe_border=False) -> int|float|None:

        power = self.charger_group.dampening_power_value_for_car_consumption(power)

        if power is None or power == 0.0:
            return 0.0

        amp = self.min_charge + bisect.bisect_left(steps[self.min_charge:self.max_charge + 1], power)
        if amp <= self.min_charge:
            if safe_border is False and abs(steps[self.min_charge] - power) > CHARGER_MAX_POWER_AMPS_PRECISION:
                amp = None
            else:
                amp = self.min_charge
        elif amp > self.max_charge:
            if safe_border is False and abs(steps[self.max_charge] - power) > CHARGER_MAX_POWER_AMPS_PRECISION:
                amp = None
            else:
                amp = self.max_charge
        elif steps[amp] != power:
            if amp > self.min_charge and abs(steps[amp - 1] - power) < CHARGER_MAX_POWER_AMPS_PRECISION:
                amp = amp - 1
            elif amp < self.max_charge and abs(steps[amp + 1] - power) < CHARGER_MAX_POWER_AMPS_PRECISION:
                amp = amp + 1

        return amp

    def get_virtual_current_constraint_translation_key(self) -> str | None:
        return SENSOR_CONSTRAINT_SENSOR_CHARGE

    async def set_next_charge_full_or_not(self, value: bool):
        self._is_next_charge_full = value

        new_target = await self.setup_car_charge_target_if_needed()

        if new_target and self._constraints:
            for ct in self._constraints:
                if isinstance(ct, MultiStepsPowerLoadConstraintChargePercent) and ct.is_mandatory:
                    ct.target_value = new_target

    async def setup_car_charge_target_if_needed(self, asked_target_charge=None):

        target_charge = asked_target_charge

        if target_charge is None:
            if self.is_next_charge_full():
                target_charge = 100
            else:
                if self.car:
                    target_charge = self.car.car_default_charge
                else:
                    target_charge = 80

            if self.car and target_charge is not None:
                await self.car.set_max_charge_limit(target_charge)

        return target_charge

    def is_next_charge_full(self) -> bool:
        return self._is_next_charge_full

    def get_update_value_callback_for_constraint_class(self, constraint:LoadConstraint) -> Callable[[LoadConstraint, datetime], Awaitable[tuple[float | None, bool]]] | None:

        class_name = constraint.__class__.__name__

        if class_name == MultiStepsPowerLoadConstraintChargePercent.__name__:
            return  self.constraint_update_value_callback_percent_soc

        return None

    def dampening_power_value_for_car_consumption(self, value: float) -> float | None:
        if value is None:
            return None

        if value < self.charger_consumption_W:
            return 0.0
        else:
            return value

    def is_plugged_state_getter(self, entity_id: str, time: datetime | None) -> (
            tuple[datetime | None, float | str | None, dict | None] | None):

        is_plugged, state_time = self.is_charger_plugged_now(time)

        if is_plugged is None:
            state = None
        else:
            if is_plugged:
                state = QSChargerStates.PLUGGED
            else:
                state = QSChargerStates.UN_PLUGGED

        return (state_time, state, {})

    @property
    def _expected_charge_state(self):
        if self._inner_expected_charge_state is None:
            self._inner_expected_charge_state = QSStateCmd()
        return self._inner_expected_charge_state

    @property
    def _expected_amperage(self):
        if self._inner_amperage is None:
            self._inner_amperage = QSStateCmd()
        return self._inner_amperage

    @property
    def _expected_num_active_phases(self):
        if self._inner_num_active_phases is None:
            self._inner_num_active_phases = QSStateCmd()
        return self._inner_num_active_phases

    def get_stable_dynamic_charge_status(self, time: datetime)-> QSChargerStatus | None:

        if self.car is None or self.is_not_plugged(time=time, for_duration=CHARGER_CHECK_STATE_WINDOW):
            return None

        handled = self._probe_and_enforce_stopped_charge_command_state(time, command=self.current_command, probe_only=True)

        if handled:
            # the charger is in a "static" state and is not consumming any current
            return None

        cs = QSChargerStatus(self)

        cs.accurate_current_power = self.get_median_sensor(self.accurate_power_sensor, CHARGER_ADAPTATION_WINDOW / 2.0,
                                                           time)
        cs.accurate_current_power = self.dampening_power_value_for_car_consumption(cs.accurate_current_power)

        cs.secondary_current_power = self.get_median_sensor(self.secondary_power_sensor, CHARGER_ADAPTATION_WINDOW,
                                                            time)
        cs.secondary_current_power = self.dampening_power_value_for_car_consumption(cs.secondary_current_power)

        cs.current_real_max_charging_amp = self._expected_amperage.value

        cs.current_active_phase_number = self._expected_num_active_phases.value

        native_power_steps, _, _ = self.car.get_charge_power_per_phase_A(self.physical_3p)

        cs.command = self.current_command
        if cs.command.is_like(CMD_ON):
            cs.command = copy_command(CMD_AUTO_FROM_CONSIGN, power_consign=native_power_steps[self.min_charge])


        # if the car charge is in state "not charging" mark the real charge as 0
        if self._expected_charge_state.value is False:
            cs.current_real_max_charging_amp = 0
        elif cs.current_real_max_charging_amp < self.min_charge:
            cs.current_real_max_charging_amp = 0

        cs.best_power_measure = 0.0
        if cs.accurate_current_power is not None:
            cs.best_power_measure =  cs.accurate_current_power
        elif cs.secondary_current_power is not None:
            cs.best_power_measure = cs.secondary_current_power
        elif self._expected_charge_state.value is True and cs.current_real_max_charging_amp >= self.min_charge:
            pstep, _, _ = self.car.get_charge_power_per_phase_A(cs.current_active_phase_number==3)
            cs.best_power_measure = pstep[cs.current_real_max_charging_amp]


        current_state = True
        if cs.current_real_max_charging_amp == 0:
            current_state = False

        # bu default do not phase switch
        possible_num_phases = [cs.current_active_phase_number]

        # we need to force a charge here from a given minimum
        if cs.command.is_like(CMD_AUTO_FROM_CONSIGN):

            if cs.command.power_consign is not None:

                power = cs.command.power_consign

                if self.can_do_3_to_1_phase_switch():

                    # avoid phase switch if not needed
                    possible_num_phases = [cs.current_active_phase_number]

                    # if we can have "both" 1 and 3 phases, we will try to see if the current phase setup is compatible, if so
                    # no need to phase switch and we keep the current need
                    current_steps = self.car.get_charge_power_per_phase_A(cs.current_active_phase_number == 3)

                    res_current = self._get_amps_from_power_steps(current_steps, power, safe_border=False)

                    if res_current is not None:
                        # we can keep the current phase setup
                        min_amps = res_current
                    else:
                        # need to phase switch to get the minimum asked power (either up or down)
                        switch_steps = self.car.get_charge_power_per_phase_A(cs.current_active_phase_number != 3)
                        res_switch = self._get_amps_from_power_steps(switch_steps, power, safe_border=False)

                        if res_switch is None:
                            # well we stay as we are ... no phase switch
                            min_amps = self.min_charge
                        else:
                            # we can switch to the other phase setup
                            min_amps = res_switch
                            if cs.current_active_phase_number == 3:
                                possible_num_phases = [1]
                            else:
                                possible_num_phases = [3]

                else:
                    min_amps = self._get_amps_from_power_steps(native_power_steps, power, safe_border=True)
            else:
                min_amps = self.min_charge

            min_amps = int(max(min_amps, self.min_charge))
            min_amps = int(min(min_amps, self.max_charge))

            # 0 is not an option to not allow to stop the charge while we got this consign, in "minimum" consign or "price" consign
            possible_amps = [i for i in range(min_amps, self.max_charge + 1)]

        else:
            run_list = [i for i in range(self.min_charge, self.max_charge + 1)]
            # check if it is on or off : can we change from off to on or on to off because of allowed changes
            # check if we need to wait a bit before changing the state of the charger

            can_stop = True
            if cs.command.is_like(CMD_AUTO_PRICE):
                can_stop = False

            if can_stop and self._expected_charge_state.is_ok_to_set(time, TIME_OK_BETWEEN_CHANGING_CHARGER_STATE):
                possible_amps = [0]
                possible_amps.extend(run_list)
            else:
                if can_stop and current_state is False:
                    # force to stay off as we don't have the right to change phases
                    possible_amps = [0]
                else:
                    # force to stay on (by not adding the possibility to go to 0)
                    possible_amps = run_list

            # check if we have the right to change phase number
            if self.can_do_3_to_1_phase_switch():
                if self._expected_num_active_phases.is_ok_to_set(time, TIME_OK_BETWEEN_CHANGING_CHARGER_STATE):
                    # we can change the number of phases
                    possible_num_phases = [1,3]

        cs.possible_amps = possible_amps
        cs.possible_num_phases = possible_num_phases

        ct = self.get_current_active_constraint(time)
        score = 0
        # if there is a tinne constraint that is not too far away : score boost
        # if this constraint is mandatory of as fast as possible : score boost
        if ct is not None:
            if ct.as_fast_as_possible:
                score = 200000
            elif ct.is_mandatory:
                score = 100000

            if ct.end_of_constraint < DATETIME_MAX_UTC:
                # there is a true end constraint, if 12h or more : add 1000 else add something closer
                score += (13 - min(12, int((ct.end_of_constraint - time).total_seconds()/3600.0))) * 1000


        # give more to the ones with the lower soc in kwh
        capa = self.car.get_car_current_capacity(time)
        if capa is not None:
            score += max(0, 999 - int(capa/1000.0)) # capa is in Wh make it kWh

        cs.charge_score = score

        return cs


    def reset(self):
        _LOGGER.info(f"Charger reset")
        super().reset()
        self.detach_car()
        self._reset_state_machine()
        self._do_force_next_charge = False
        self._asked_for_reboot_at_time = None

    def reset_load_only(self):
        _LOGGER.info(f"Charger reset only load")
        super().reset()

    def _reset_state_machine(self):
        self._verified_correct_state_time = None
        self._inner_expected_charge_state = None
        self._inner_amperage = None
        self._inner_num_active_phases = None

    def is_in_state_reset(self) -> bool:
        return (self._inner_expected_charge_state is None or
                self._inner_amperage is None or
                self._inner_num_active_phases is None or
                self._expected_charge_state.value is None or
                self._expected_amperage.value is None or
                self._expected_num_active_phases.value is None)

    async def on_device_state_change(self, time: datetime, device_change_type:str):

        if self.car:
            load_name = self.car.name
            mobile_app = self.car.mobile_app
            mobile_app_url = self.car.mobile_app_url
        else:
            load_name = self.name
            mobile_app = self.mobile_app
            mobile_app_url = self.mobile_app_url

        await self.on_device_state_change_helper(time, device_change_type, load_name=load_name, mobile_app=mobile_app, mobile_app_url=mobile_app_url)

    def get_best_car(self, time: datetime) -> QSCar | None:
        # find the best car ....

        cars = {}
        for charger in self.home._chargers:
            car = charger.car
            if car is not None and car != charger._default_generic_car:
                cars[car]= charger


        if self._user_attached_car_name is not None:
            if self._user_attached_car_name != CHARGER_NO_CAR_CONNECTED:
                car = self.home.get_car_by_name(self._user_attached_car_name)
                if car is not None:
                    _LOGGER.info(f"Best Car from user selection: {car.name}")

                    existing_charger = cars.get(car)

                    if existing_charger is not None and existing_charger != self:
                        # will force a reset of everyhting
                        existing_charger.detach_car()

                    return car
            else:
                _LOGGER.info(f"NO GOOD CAR BECAUSE: CHARGER_NO_CAR_CONNECTED")
                return None


        best_score = 0
        best_car = None

        charger_plugged_duration = None


        for car in self.home._cars:

            score = 0

            existing_charger = cars.get(car)

            if existing_charger and existing_charger != self and existing_charger._user_attached_car_name == car.name:
                # this car is already attached to another charger, with a manual selection, can't be a candidate here
                continue

            if (existing_charger and
                    time - existing_charger.car_attach_time > timedelta(seconds=CAR_CHARGER_LONG_RELATIONSHIP)):
                # this car is already attached to another charger, for a long enough time,.. it is not a candidate
                if existing_charger == self:
                    # the current charger has been connected to this car for a long time, we can keep it?
                    best_car = car
                    best_score = score
                    break
                else:
                    # we will let it on the other charger, this car is not a candidate anymore
                    # only if the other charger is plugged in, else the car may be a candidate
                    if existing_charger.is_plugged(time, for_duration=CHARGER_CHECK_STATE_WINDOW):
                        continue


            score_plug_bump = 0
            car_plug_res = car.is_car_plugged(time=time, for_duration=CHARGER_CHECK_STATE_WINDOW)
            if car_plug_res:
                score_plug_bump = 1000
            elif car_plug_res is None:
                car_plug_res = car.is_car_plugged(time=time)
                if car_plug_res:
                    score_plug_bump = 1000

            score_plug_time_bump = 0
            if score_plug_bump > 0:
                if charger_plugged_duration is None:
                    charger_plugged_duration = self.get_continuous_plug_duration(time)

                car_plugged_duration = car.get_continuous_plug_duration(time)

                if charger_plugged_duration is not None and car_plugged_duration is not None:
                    # check they have been rougly connected at the same time
                    if abs(charger_plugged_duration - car_plugged_duration) < CAR_CHARGER_LONG_RELATIONSHIP:
                        score_plug_time_bump = 100.0 + 100.0*(CAR_CHARGER_LONG_RELATIONSHIP - abs(charger_plugged_duration - car_plugged_duration))/CAR_CHARGER_LONG_RELATIONSHIP

                if (existing_charger and existing_charger == self and
                        time - self.car_attach_time > timedelta(seconds=CHARGER_LONG_CONNECTION)):
                    # the current charger has been connected to this car for a long time, we can keep it?
                    score_plug_time_bump += 100.0

            score_dist_bump = 0
            if self.charger_latitude is not None and self.charger_longitude is not None:
                max_dist = 50.0 # 50 meters
                car_lat, car_long = car.get_car_coordinates(time)
                if car_lat is not None and car_long is not None:
                    dist = haversine((self.charger_latitude, self.charger_longitude), (car_lat, car_long), unit=Unit.METERS)
                    _LOGGER.info(f"Car {car.name} distance to charger {self.name}: {dist}m")
                    if dist <= max_dist:
                        score_dist_bump = 1.0 + 1.0*((max_dist - dist)/max_dist)

                    if dist <= 3.0 and score_plug_bump == 0:
                        # we are very very close to the charger, we can assume it is plugged
                        score_plug_bump = 0.1

            score_home_bump = 0
            car_home_res = car.is_car_home(time=time, for_duration=CHARGER_CHECK_STATE_WINDOW)
            if car_home_res:
                score_home_bump = 10
            elif car_home_res is None:
                car_home_res = car.is_car_home(time=time)
                if car_home_res:
                    score_home_bump = 10

            if score_dist_bump > 0 and score_home_bump == 0:
                score_home_bump = 10

            if score_plug_bump > 0 and (score_home_bump > 0 or score_plug_time_bump > 0):
                # only if plugged .... then if home or a very compatible plug time
                score = score_plug_bump + score_plug_time_bump + score_home_bump + score_dist_bump

            if score > best_score:
                best_car = car
                best_score = score


        if best_car is None:
            best_car = self.get_default_car()
            _LOGGER.info(f"Default best car used: {best_car.name}")
        else:
            _LOGGER.info(f"Best Car: {best_car.name} with score {best_score}")
            existing_charger = cars.get(best_car)
            if existing_charger is not None and existing_charger != self:
                # will force a reset of everyhting
                _LOGGER.info(f"Best Car for charger {self.name}: removed from another charger {existing_charger.name}")
                existing_charger.detach_car()
                # hoping we won't have back and forth between chargers
        return best_car

    def get_default_car(self):

        for car in self.home._cars:
            if car.car_is_default:
                return car

        return self._default_generic_car

    def get_car_options(self, time: datetime)  -> list[str]:

        if self.is_plugged(time, for_duration=CHARGER_CHECK_STATE_WINDOW) or self.is_plugged(time):
            options = []
            for car in self.home._cars:
                options.append(car.name)

            options.extend([self._default_generic_car.name, CHARGER_NO_CAR_CONNECTED])
            return options
        else:
            self._user_attached_car_name = None
            return [CHARGER_NO_CAR_CONNECTED]

    def get_current_selected_car_option(self):
        if self.car is None:
            return CHARGER_NO_CAR_CONNECTED
        else:
            return self.car.name

    async def set_user_selected_car_by_name(self, time:datetime, car_name: str):
        self._user_attached_car_name = car_name
        if self._user_attached_car_name != self.get_current_selected_car_option():
            self.detach_car()
            if await self.check_load_activity_and_constraints(time):
                self.home.force_next_solve()

    async def add_default_charge(self):
        if self.can_add_default_charge():
            if self.default_charge_time is not None:
                # compute the next occurency of the default charge time
                dt_now = datetime.now(tz=None)
                next_time = datetime(year=dt_now.year, month=dt_now.month, day=dt_now.day, hour=self.default_charge_time.hour, minute=self.default_charge_time.minute, second=self.default_charge_time.second)
                if next_time < dt_now:
                    next_time = next_time + timedelta(days=1)

                next_time = next_time.replace(tzinfo=None).astimezone(tz=pytz.UTC)

                await self.car.add_default_charge(next_time)

    def can_add_default_charge(self) -> bool:
        if self.car is not None and self.car.calendar is not None:
            return True
        return False

    def can_force_a_charge_now(self) -> bool:
        if self.car is not None:
            return True
        return False

    async def force_charge_now(self):
        self._do_force_next_charge = True

    def get_and_adapt_existing_constraints(self, time: datetime) -> list[LoadConstraint]:
        existing_constraints = []
        for ct in self._constraints:

            if ct.from_user is False or ct.as_fast_as_possible is False:
                continue

            _LOGGER.info(f"Found a stored car constraint to be kept with {ct.load_param}  {ct.name}")

            existing_constraints.append(ct)

        return existing_constraints

    async def check_load_activity_and_constraints(self, time: datetime) -> bool:
        # check that we have a connected car, and which one, or that it is completely disconnected
        #  if there is no more car ... just reset

        do_force_solve = False
        if not self._constraints:
            self._constraints = []

        if self.is_not_plugged(time, for_duration=CHARGER_CHECK_STATE_WINDOW):

            if self.car:
                _LOGGER.info(f"check_load_activity_and_constraints: unplugged connected car {self.car.name}: reset")
                existing_constraints = self.get_and_adapt_existing_constraints(time)
                self.reset()
                self._user_attached_car_name = None
                do_force_solve = True
                for ct in existing_constraints:
                    self.push_live_constraint(time, ct)

            # set_charging_num_phases will check that this switch is possible
            # force single phase charge by default
            if await self.set_charging_num_phases(num_phases=1, time=time, for_default_when_unplugged=True) is False:
                # only do that if the prev one has done nothing
                await self.set_max_charging_current(current=self.charger_default_idle_charge, time=time, for_default_when_unplugged=True)

        elif self.is_plugged(time, for_duration=CHARGER_CHECK_STATE_WINDOW):

            existing_constraints = []
            best_car = self.get_best_car(time)

            # user forced a "deconnection"
            if best_car is None:
                _LOGGER.info("check_load_activity_and_constraints: plugged car with CHARGER_NO_CAR_CONNECTED selected option")
                existing_constraints = self.get_and_adapt_existing_constraints(time)
                self.reset()
                for ct in existing_constraints:
                    self.push_live_constraint(time, ct)
                return True

            elif self.car:
                # there is already a car connected, check if it is the right one
                #change car we have a better one ...
                if best_car.name != self.car.name:
                    _LOGGER.info("check_load_activity_and_constraints: CHANGE CONNECTED CAR!")
                    self.detach_car()

            if not self.car:
                # we may have some saved constraints that have been loaded already from the storage at init
                # so we need to check if they are still valid

                car = best_car
                _LOGGER.info(f"check_load_activity_and_constraints: plugging car {car.name} not connected: reset and attach car")

                # only keep user constraints...well in fact getting the as fast as possible one is enough
                existing_constraints = self.get_and_adapt_existing_constraints(time)

                # this reset is key it removes the constraint, the self._last_completed_constraint, etc
                # it will detach the car, etc
                self.reset()

                # find the best car .... for now
                self.attach_car(car, time)

            target_charge = await self.setup_car_charge_target_if_needed()

            car_current_charge_percent = car_initial_percent = self.car.get_car_charge_percent(time)
            if car_initial_percent is None: # for possible percent issue
                car_initial_percent = 0.0
                _LOGGER.info(f"check_load_activity_and_constraints: plugged car {self.car.name} has a None car_initial_percent... force init at 0")
            elif target_charge >= 99.5 and car_initial_percent >= target_charge:
                # if we wanted a full charge force to try to charge as much as possible to finish it the car will anyway try to stop asking for more
                _LOGGER.info(f"check_load_activity_and_constraints: plugged car {self.car.name} has a car_initial_percent {car_initial_percent} >= target_charge {target_charge}... force init at {max(0, target_charge - 5)}")
                car_initial_percent = max(0, target_charge - 5)


            realized_charge_target = None
            # add a constraint ... for now just fill the car as much as possible
            force_constraint = None

            # in case a user pressed the button ....clean everything and force the charge
            if self._do_force_next_charge is True:
                do_force_solve = True
                self.reset_load_only() # cleanup any previous constraints to force this one!
                force_constraint = MultiStepsPowerLoadConstraintChargePercent(
                    total_capacity_wh=self.car.car_battery_capacity,
                    type=CONSTRAINT_TYPE_MANDATORY_AS_FAST_AS_POSSIBLE,
                    time=time,
                    load=self,
                    load_param=self.car.name,
                    from_user=True,
                    initial_value=car_initial_percent,
                    target_value=target_charge,
                    power_steps=self._power_steps,
                    support_auto=True,
                )
                if self.push_live_constraint(time, force_constraint):
                    _LOGGER.info(
                        f"check_load_activity_and_constraints: plugged car {self.car.name}  target_charge {target_charge} /  next full {self.is_next_charge_full()} pushed forces constraint {force_constraint.name}")
                    do_force_solve = True
            else:
                for ct in existing_constraints:
                    if ct.target_value != target_charge:
                        do_force_solve = True
                    if ct.load_param != self.car.name:
                        _LOGGER.info(
                            f"check_load_activity_and_constraints: Found a stored car constraint with {ct.load_param} for {self.car.name}, forcing to current car")
                        ct.reset_load_param(self.car.name)
                    ct.target_value = target_charge
                    self.push_live_constraint(time, ct)

                # we may have a as fast as possible constraint still active ... if so we need to update it
                for ct in self._constraints:
                    if ct.is_constraint_active_for_time_period(time):
                        if ct.as_fast_as_possible:
                            force_constraint = ct
                            ct.reset_load_param(self.car.name)
                            if force_constraint.target_value != target_charge:
                                do_force_solve = True
                            force_constraint.target_value = target_charge
                            break

            if force_constraint is not None:
                # reset the next charge force state
                self._do_force_next_charge = False
                realized_charge_target = target_charge
            else:
                # if we do have a last completed one it means there was no plug / un plug or reset in between
                # in case of a car schedule we take the start of the event as the target
                start_time, end_time = await self.car.get_next_scheduled_event(time, after_end_time=True)
                if start_time is not None and time > start_time:
                    # not need at all to push any time constraint ... we passed it
                    _LOGGER.info(
                        f"check_load_activity_and_constraints: plugged car {self.car.name} NOT pushing time mandatory constraint: {start_time} end:{end_time} time:{time}")
                    start_time = None

                if self._last_completed_constraint is not None:

                    do_check_timed_constraint = False
                    is_car_charged, _ = self.is_car_charged(time, current_charge=car_current_charge_percent, target_charge=target_charge)

                    if is_car_charged is False:
                        do_check_timed_constraint = True
                    elif start_time is not None:
                        if time - self._last_completed_constraint.end_of_constraint > timedelta(hours=12) or start_time - time < timedelta(hours=8):
                            # we may want to try to push a time based constraint that may happen sooner just in case ...
                            do_check_timed_constraint = True

                    if do_check_timed_constraint is False:
                        if start_time is not None:
                            _LOGGER.info(
                                f"check_load_activity_and_constraints: plugged car {self.car.name} removed a time constraint: {start_time} completed ct end: {self._last_completed_constraint.end_of_constraint} time:{time} is_car_charged:{is_car_charged}")
                        start_time = None
                    else:
                        # we will check for a time constraint here if there is one (ie start_time is not None)
                        # a time constraint will be created, else we will create a filler one at the end
                        # in the "if realized_charge_target is None" pass below
                        pass

                # only add it if it is "after" the end of the forced constraint
                if start_time is not None:

                    car_charge_mandatory = MultiStepsPowerLoadConstraintChargePercent(
                        total_capacity_wh=self.car.car_battery_capacity,
                        type=CONSTRAINT_TYPE_MANDATORY_END_TIME,
                        time=time,
                        load=self,
                        load_param=self.car.name,
                        from_user=False,
                        end_of_constraint=start_time,
                        initial_value=car_initial_percent,
                        target_value=target_charge,
                        power_steps=self._power_steps,
                        support_auto=True
                    )

                    if self.push_unique_and_current_end_of_constraint_from_agenda(time, car_charge_mandatory):
                        do_force_solve = True
                        _LOGGER.info(
                            f"check_load_activity_and_constraints: plugged car {self.car.name} pushed mandatory constraint {car_charge_mandatory.name}")

                    realized_charge_target = target_charge

            if realized_charge_target is None:

                # make car charging after the battery, as it is a bets effort one
                # well no really after battery in fact
                type = CONSTRAINT_TYPE_FILLER # slightly higher priority than CONSTRAINT_TYPE_FILLER_AUTO, not CONSTRAINT_TYPE_BEFORE_BATTERY_GREEN
                realized_charge_target = car_initial_percent

                car_charge_best_effort = MultiStepsPowerLoadConstraintChargePercent(
                    total_capacity_wh=self.car.car_battery_capacity,
                    type=type,
                    time=time,
                    load=self,
                    load_param=self.car.name,
                    from_user=False,
                    initial_value=realized_charge_target,
                    target_value=target_charge,
                    power_steps=self._power_steps,
                    support_auto=True
                )

                if self.push_live_constraint(time, car_charge_best_effort):
                    do_force_solve = True
                    _LOGGER.info(
                        f"check_load_activity_and_constraints: plugged car {self.car.name} default charge: {self.car.car_default_charge}% pushed filler constraint {car_charge_best_effort.name}")


        return do_force_solve

    @property
    def min_charge(self):
        if self.car:
            return int(max(self.charger_min_charge, self.car.car_charger_min_charge))
        else:
            return int(self.charger_min_charge)

    @property
    def charger_default_idle_charge(self):
        return int(max(self._charger_default_idle_charge, self.min_charge))

    @property
    def efficiency_factor(self):
        if self.car:
            return self.car.efficiency_factor
        else:
            return super().efficiency_factor

    @property
    def max_charge(self):
        if self.car:
            return int(min(self.charger_max_charge, self.car.car_charger_max_charge))
        else:
            return self.charger_max_charge

    def get_platforms(self):
        parent = super().get_platforms()
        if parent is None:
            parent = set()
        else:
            parent = set(parent)
        parent.update([Platform.SENSOR, Platform.SELECT, Platform.SWITCH,Platform.BUTTON, Platform.TIME])
        return list(parent)

    def attach_car(self, car, time: datetime):

        if self.car is not None:
            if self.car.name == car.name:
                return
            self.detach_car()

        self.car = car

        # reset dampening to conf values, and some states
        car.reset()

        if car.calendar is None:
            car.calendar = self.calendar

        self.update_power_steps()
        self.car_attach_time = time

    def detach_car(self):
        self.car = None
        self._power_steps = []
        self.car_attach_time = None

    # update in place the power steps
    def update_power_steps(self):
        if self.car:
            if self.can_do_3_to_1_phase_switch():
                power_steps_3p, min_charge, max_charge = self.car.get_charge_power_per_phase_A(True)
                power_steps_1p, min_charge_1p, max_charge_1p = self.car.get_charge_power_per_phase_A(False)
                s = set(power_steps_3p[min_charge: max_charge + 1])
                s.update(power_steps_1p[min_charge_1p: max_charge_1p + 1])
            else:
                power_steps, min_charge, max_charge = self.car.get_charge_power_per_phase_A(self.physical_3p)
                s = set(power_steps[self.min_charge: self.max_charge + 1])

            if 0 in s:
                s.remove(0)

            power_steps = sorted(s)

            _LOGGER.info(f"update_power_steps: {self.car.name} {power_steps} {min_charge}/{max_charge}")
            steps = []

            for power in power_steps:
                steps.append(copy_command(CMD_AUTO_FROM_CONSIGN, power_consign=power))

            self._power_steps = steps

            for ct in self._constraints:
                if isinstance(ct, MultiStepsPowerLoadConstraint):
                    ct.update_power_steps(steps)

    def get_min_max_power(self) -> (float, float):
        if self._power_steps is None or len(self._power_steps) == 0 or self.car is None:
            return 0.0, 0.0

        return self._power_steps[0].power_consign, self._power_steps[-1].power_consign

    def get_min_max_phase_amps_for_budgeting(self) -> ( list[float|int],  list[float|int]):
        if self.physical_3p:
            return [self.min_charge, self.min_charge, self.min_charge], [self.max_charge, self.max_charge, self.max_charge]
        else:
            min_c = [0.0, 0.0, 0.0]
            max_c = [0.0, 0.0, 0.0]
            min_c[self.mono_phase_index] = self.min_charge
            max_c[self.mono_phase_index] = self.max_charge

            return min_c, max_c

    async def stop_charge(self, time: datetime):

        self._expected_charge_state.register_launch(value=False, time=time)
        charge_state = self.is_charge_enabled(time)

        if charge_state or charge_state is None:
            _LOGGER.info("STOP CHARGE LAUNCHED")
            try:
                await self.hass.services.async_call(
                    domain=Platform.SWITCH,
                    service=SERVICE_TURN_OFF,
                    target={ATTR_ENTITY_ID: self.charger_pause_resume_switch},
                    blocking=False
                )
            except Exception as e:
                _LOGGER.warning(f"stop_charge EXCEPTION {e}")

    async def start_charge(self, time: datetime):
        self._expected_charge_state.register_launch(value=True, time=time)
        charge_state = self.is_charge_disabled(time)
        if charge_state or charge_state is None:
            _LOGGER.info("START CHARGE LAUNCHED")
            try:
                await self.hass.services.async_call(
                    domain=Platform.SWITCH,
                    service=SERVICE_TURN_ON,
                    target={ATTR_ENTITY_ID: self.charger_pause_resume_switch},
                    blocking=False
                )
            except Exception as e:
                _LOGGER.warning(f"start_charge EXCEPTION {e}")

    def _check_charger_status(self,
                              status_vals: list[str],
                              time: datetime,
                              for_duration: float | None = None,
                              invert_prob=False) -> bool | None:

        if not status_vals or self.charger_status_sensor is None:
            return None

        if for_duration is None or for_duration < 0:
            for_duration = 0

        contiguous_status = self.get_last_state_value_duration(self.charger_status_sensor,
                                                               states_vals=status_vals,
                                                               num_seconds_before=8*for_duration,
                                                               time=time,
                                                               invert_val_probe=invert_prob)
        if contiguous_status is None:
            return None
        else:
            return contiguous_status >= for_duration and contiguous_status > 0


    def get_continuous_plug_duration(self, time: datetime) -> float | None:

        return self.get_last_state_value_duration(self._internal_fake_is_plugged_id,
                                                  states_vals=[QSChargerStates.PLUGGED],
                                                  num_seconds_before=None,
                                                  time=time)

    def _check_plugged_val(self,
                           time: datetime,
                           for_duration: float | None = None,
                           check_for_val=True) -> bool | None:

        if for_duration is None or for_duration < 0:
            for_duration = 0

        contiguous_status = self.get_last_state_value_duration(self._internal_fake_is_plugged_id,
                                                               states_vals=[QSChargerStates.PLUGGED],
                                                               num_seconds_before=8*for_duration,
                                                               time=time,
                                                               invert_val_probe=not check_for_val)
        if contiguous_status is None:
            res = contiguous_status
        else:
            res = contiguous_status >= for_duration and contiguous_status > 0


        if res is None and self.car:

            if check_for_val:
                ok_value = QSChargerStates.PLUGGED
                not_ok_value = QSChargerStates.UN_PLUGGED
            else:
                ok_value = QSChargerStates.UN_PLUGGED
                not_ok_value = QSChargerStates.PLUGGED

            latest_charger_valid_state = self.get_sensor_latest_possible_valid_value(self._internal_fake_is_plugged_id)

            if latest_charger_valid_state is None:
                res = None
            else:
                # only check car if we are very sure of the charger state
                res_car =  self.car.is_car_plugged(time, for_duration)
                if res_car is not None:
                    if res_car is check_for_val and latest_charger_valid_state == ok_value:
                        res = True
                    if res_car is not check_for_val and latest_charger_valid_state == not_ok_value:
                        res = False

        return res


    def is_plugged(self, time: datetime, for_duration: float | None = None) -> bool | None:
        return self._check_plugged_val(time, for_duration, check_for_val=True)


    def is_not_plugged(self, time: datetime, for_duration: float | None = None) -> bool | None:
        return self._check_plugged_val(time, for_duration, check_for_val=False)

    def is_charger_plugged_now(self, time: datetime) -> tuple[bool|None, datetime]:

        if self.charger_status_sensor:
            state_wallbox = self.hass.states.get(self.charger_status_sensor)
            if state_wallbox is None or state_wallbox.state in self._unknown_state_vals:
                #if other are not available, we can't know if the charger is plugged at all
                if state_wallbox is not None:
                    state_time : datetime = state_wallbox.last_updated
                else:
                    state_time = time
                return None, state_time

            plugged_state_vals = self.get_car_plugged_in_status_vals()
            if plugged_state_vals:
                state_time: datetime = state_wallbox.last_updated
                if state_wallbox.state in plugged_state_vals:
                    return True, state_time
                else:
                    return False, state_time


        return self.low_level_plug_check_now(time)

    def check_charge_state(self, time: datetime, for_duration: float | None = None, check_for_val=True) -> bool | None:

        result = not check_for_val
        if self.is_plugged(time=time, for_duration=for_duration):

            status_vals = self.get_car_charge_enabled_status_vals()

            result = self._check_charger_status(status_vals, time, for_duration, invert_prob=not check_for_val)

            if result is not None:
                return result

            if self.charger_status_sensor:
                state_wallbox = self.hass.states.get(self.charger_status_sensor)
                if state_wallbox is None or state_wallbox.state in self._unknown_state_vals:
                    return None

            result =  self.low_level_charge_check_now(time)

            if result is not None and check_for_val is False:
                result = not result

        return result



    def is_charge_enabled(self, time: datetime, for_duration: float | None = None) -> bool | None:
        return self.check_charge_state(time, for_duration, check_for_val=True)

    def is_charge_disabled(self, time: datetime, for_duration: float | None = None) -> bool | None:
        return self.check_charge_state(time, for_duration, check_for_val=False)

    def is_car_stopped_asking_current(self, time: datetime,
                                      for_duration: float | None = CHARGER_STOP_CAR_ASKING_FOR_CURRENT_TO_STOP) -> bool | None:

        result = False
        if self.is_plugged(time=time, for_duration=for_duration):

            result = None

            max_charging_power = self.get_max_charging_amp_per_phase()
            if max_charging_power is None:
                return None

            # check that in fact the car could receive something...if not it may be waiting for power but cant get it
            if max_charging_power < self.min_charge:
                return None

            status_vals = self.get_car_stopped_asking_current_status_vals()

            if status_vals and len(status_vals) > 0:
                result = self._check_charger_status(status_vals, time, for_duration)
                if result:
                    _LOGGER.info(
                        f"is_car_stopped_asking_current: because charger state in {status_vals} for  {for_duration} seconds")

            if result is None:
                if self.is_charge_enabled(time=time, for_duration=for_duration):
                    result =  self.is_charging_power_zero(time=time, for_duration=for_duration)
                    if result:
                        _LOGGER.info(f"is_car_stopped_asking_current: because Charging power is zero for {for_duration} seconds")

        return result

    def is_charging_power_zero(self, time: datetime, for_duration: float) -> bool:
        val = self.get_median_power(for_duration, time)
        if val is None:
            return False

        return self.dampening_power_value_for_car_consumption(val) == 0.0  # 50 W of consumption for the charger for ex


    async def set_max_charging_current(self, current, time: datetime, for_default_when_unplugged=False):

        has_done_change = False
        if for_default_when_unplugged is False:
            self._expected_amperage.register_launch(value=current, time=time)

        if self.get_max_charging_amp_per_phase() != current:
            has_done_change = await self.low_level_set_max_charging_current(current, time)

        # await self.hass.services.async_call(
        #    domain=domain, service=service, service_data={number.ATTR_VALUE:int(min(max_value, max(min_value, range_value)))}, target={ATTR_ENTITY_ID: self.charger_max_charging_current_number}, blocking=blocking
        # )
        return has_done_change



    def get_max_charging_amp_per_phase(self):

        state = self.hass.states.get(self.charger_max_charging_current_number)

        if state is None or state.state in [STATE_UNKNOWN, STATE_UNAVAILABLE]:
            result = None
        else:
            try:
                result = int(state.state)
            except TypeError:
                result = None
            except ValueError:
                result = None

        return result

    def can_do_3_to_1_phase_switch(self):
        if self.charger_three_to_one_phase_switch and self.physical_3p:
            return True
        return False

    async def set_charging_num_phases(self, num_phases:int, time: datetime, for_default_when_unplugged=False) -> bool:

        has_done_change = False
        if self.can_do_3_to_1_phase_switch() and self.physical_3p:
            if for_default_when_unplugged is False:
                self._expected_num_active_phases.register_launch(value=num_phases, time=time)

            if self.current_num_phases != num_phases:

                has_done_change = await self.low_level_set_charging_num_phases(num_phases, time)

                if for_default_when_unplugged is False and self.do_reboot_on_phase_switch and has_done_change:

                    is_plugged = self.is_plugged(time=time)
                    if is_plugged is None:
                        is_plugged = self.is_plugged(time, for_duration=CHARGER_CHECK_STATE_WINDOW)

                    if is_plugged is True:
                        # we will need a restart of the charger to take the new phase switch into account
                        # we need to launch the rebbot only when the _expected_num_active_phases is met
                        self._expected_num_active_phases.register_success_cb(self.reboot, None)
        else:
            # success, direct
            self._expected_num_active_phases.register_launch(value=self.physical_num_phases, time=time)
            await self._expected_num_active_phases.success(time=time)
            has_done_change = True

        return has_done_change


    async def reboot(self, time):
        self._asked_for_reboot_at_time = time
        await self.low_level_reboot(time)


    async def check_if_reboot_happened(self, from_time: datetime, to_time: datetime) -> bool:

        reboot_duration_s = (to_time - from_time).total_seconds()

        if reboot_duration_s <= self.minimum_reboot_duration_s:
            return False

        status_vals = self.get_car_status_rebooting_vals()
        if self.charger_status_sensor_unfiltered is not None and status_vals is not None and len(status_vals) > 0:


            contiguous_status = self.get_last_state_value_duration(self.charger_status_sensor_unfiltered,
                                                                   states_vals=status_vals,
                                                                   num_seconds_before=reboot_duration_s,
                                                                   time=to_time,
                                                                   invert_val_probe=False,
                                                                   count_only_duration=True)
            if contiguous_status is None or contiguous_status < 2*CHARGER_STATE_REFRESH_INTERVAL:
                return False
            else:
                # long enough recognition of a state associated with a reboot, now check that we are no more in this state
                no_reboot_time = self.get_last_state_value_duration(self.charger_status_sensor_unfiltered,
                                                                       states_vals=status_vals,
                                                                       num_seconds_before=reboot_duration_s,
                                                                       time=to_time,
                                                                       invert_val_probe=True)
                if no_reboot_time is not None and no_reboot_time > 2*CHARGER_STATE_REFRESH_INTERVAL:
                    return True

        return True

    def _is_state_set(self, time: datetime) -> bool:
        return self._expected_amperage.value is not None and self._expected_charge_state.value is not None and self._expected_num_active_phases.value is not None


    async def ensure_correct_state(self, time: datetime, probe_only:bool = False) -> (bool, datetime | None):

        await self._do_update_charger_state(time)

        if self.car is None or self.is_not_plugged(time=time, for_duration=CHARGER_CHECK_STATE_WINDOW):
            # if we reset here it will remove the current constraint list from the load!!!!
            _LOGGER.info(f"ensure_correct_state: no car or not plugged")
            return True, None

        if self.is_not_plugged(time=time):
            # could be a "short" unplug
            _LOGGER.info(f"ensure_correct_state: short unplug")
            return False, None # we don't know if final

        return await self._ensure_correct_state(time, probe_only), self._verified_correct_state_time

    async def _ensure_correct_state(self, time, probe_only:bool = False) -> bool:

        one_bad = False

        if self.is_in_state_reset():
            _LOGGER.info(f"Ensure State: no correct expected state")
            one_bad = True

        if one_bad is False:
            if self._asked_for_reboot_at_time is not None:
                is_reboot_done = await self.check_if_reboot_happened(from_time=self._asked_for_reboot_at_time, to_time=time)
                if is_reboot_done:
                    _LOGGER.info(f"Ensure State: reboot asked and now restart happened")
                    self._asked_for_reboot_at_time = None
                else:
                    _LOGGER.info(f"Ensure State: reboot asked but still not happened")
                    one_bad = True

        if one_bad is False:
            current_active_phases = self.current_num_phases
            if current_active_phases != self._expected_num_active_phases.value:
                one_bad = True
                # check first if amperage setting is ok
                if probe_only is False:
                    if self._expected_num_active_phases.is_ok_to_launch(value=self._expected_num_active_phases.value, time=time):
                        _LOGGER.info(f"Ensure State: num_phases {current_active_phases} expected {self._expected_num_active_phases.value}")
                        await self.set_charging_num_phases(num_phases=self._expected_num_active_phases.value, time=time)
                    else:
                        _LOGGER.debug(f"Ensure State: NOT OK TO LAUNCH num phases {current_active_phases} expected {self._expected_num_active_phases.value}")
            else:
                await self._expected_num_active_phases.success(time=time)

        if one_bad is False:
            max_charging_current = self.get_max_charging_amp_per_phase()
            if max_charging_current == self._expected_amperage.value:
                await self._expected_amperage.success(time=time)
            else:
                one_bad = True
                if probe_only is False:
                    if self._expected_amperage.is_ok_to_launch(value=self._expected_amperage.value, time=time):
                        _LOGGER.info(f"Ensure State: current {max_charging_current}A expected {self._expected_amperage.value}A")
                        await self.set_max_charging_current(current=self._expected_amperage.value, time=time)
                    else:
                        _LOGGER.debug(f"Ensure State: NOT OK TO LAUNCH current {max_charging_current}A expected {self._expected_amperage.value}A")

        if one_bad is False:
            is_charge_enabled = self.is_charge_enabled(time)
            is_charge_disabled = self.is_charge_disabled(time)

            if is_charge_enabled is None:
                _LOGGER.info(f"Ensure State: is_charge_enabled state unknown")
            if is_charge_disabled is None:
                _LOGGER.info(f"Ensure State: is_charge_disabled state unknown")


            if not ((self._expected_charge_state.value is True and is_charge_enabled) or (
                self._expected_charge_state.value is False and is_charge_disabled)):
                # acknowledge the charging power success above
                one_bad = True
                if probe_only is False:
                    _LOGGER.info(f"Ensure State: expected {self._expected_charge_state.value} is_charge_enabled {is_charge_enabled} is_charge_disabled {is_charge_disabled}")
                    # if amperage is ok check if charge state is ok
                    if self._expected_charge_state.is_ok_to_launch(value=self._expected_charge_state.value, time=time):
                        if self._expected_charge_state.value:
                            _LOGGER.info(f"Ensure State: start_charge")
                            await self.start_charge(time=time)
                        else:
                            _LOGGER.info(f"Ensure State: stop_charge")
                            await self.stop_charge(time=time)
                    else:
                        _LOGGER.debug(f"Ensure State: NOT OK TO LAUNCH expected {self._expected_charge_state.value} is_charge_enabled {is_charge_enabled} is_charge_disabled {is_charge_disabled}")

        if one_bad is False:
            _LOGGER.debug(f"Ensure State: success amp {self._expected_amperage.value} (#phases: {self._expected_num_active_phases.value})")
            await self._expected_charge_state.success(time=time)
            await self._expected_amperage.success(time=time)
            await self._expected_num_active_phases.success(time=time)

            if self._verified_correct_state_time is None:
                # ok we enter the state knowing where we are
                self._verified_correct_state_time = time
            return True
        else:
            self._verified_correct_state_time = None

        return False


    def _compute_added_percent_charge_update(self, start_time: datetime, end_time: datetime) -> float | None:
        """ compute the percent charge update for a given time period
        """
        if self.car is None or self.car.car_battery_capacity is None:
            return None

        added_percent = None

        added_nrj = self.get_device_real_energy(start_time=start_time,
                                                end_time=end_time,
                                                clip_to_zero_under_power=self.charger_consumption_W)

        if added_nrj is not None and self.car.car_battery_capacity > 0:
            added_nrj = added_nrj/self.efficiency_factor
            added_percent = (100.0 * added_nrj) / self.car.car_battery_capacity

        return added_percent

    async def constraint_update_value_callback_percent_soc(self, ct: LoadConstraint, time: datetime) -> tuple[float | None, bool]:
        """ Example of a value compute callback for a load constraint. like get a sensor state, compute energy available for a car from battery charge etc
        it could also update the current command of the load if needed
        """
        await self._do_update_charger_state(time)

        if self.car is None or self.is_not_plugged(time=time, for_duration=CHARGER_CHECK_STATE_WINDOW):
            # if we reset here it will remove the current constraint list from the load!!!!
            _LOGGER.info(f"update_value_callback: reset because no car or not plugged")
            return (None, False)

        if self.is_not_plugged(time=time):
            # could be a "short" unplug
            _LOGGER.info(f"update_value_callback:short unplug")
            return (None, True)

        result_calculus = None
        sensor_result = None

        if self.current_command is None or self.current_command.is_off_or_idle():
            _LOGGER.info(f"update_value_callback:no command or idle/off")
            result = None
        else:

            probe_charge_window = 30*60
            sensor_result = self.car.get_car_charge_percent(time, tolerance_seconds=probe_charge_window)

            total_charge_duration = (ct.last_value_update - ct.first_value_update).total_seconds()

            computed_percent_added_last = self._compute_added_percent_charge_update(start_time=ct.last_value_change_update, end_time=time)
            if computed_percent_added_last is not None:
                result_calculus = ct.current_value + int(computed_percent_added_last) # round it to int ... so stay the same for small updates

            result = sensor_result

            if sensor_result is None:
                if self.car.car_charge_percent_sensor:
                    _LOGGER.info(
                        f"update_value_callback:use calculus because sensor None {result_calculus}")
                result = result_calculus
            else:
                if sensor_result > 99:
                    if computed_percent_added_last is not None:
                        result = min(sensor_result, ct.current_value + computed_percent_added_last)
                elif total_charge_duration >= probe_charge_window:
                    # keep the sensor result we are at the begining
                    computed_percent_added_begin = self._compute_added_percent_charge_update(
                        start_time=ct.first_value_update, end_time=time)

                    if computed_percent_added_begin is None or computed_percent_added_begin >= 1:
                        # we should have a growing one probe the last probe_window
                        computed_percent_probe_window = self._compute_added_percent_charge_update(start_time=time - timedelta(seconds=probe_charge_window), end_time=time)

                        if computed_percent_probe_window is not None and computed_percent_probe_window >= 1:
                            # we are growing in the last probe window
                            is_growing = self.car.is_car_charge_growing(num_seconds=computed_percent_probe_window, time=time)
                            if is_growing is None:
                                _LOGGER.info(
                                    f"update_value_callback:use calculus because sensor growing unknown (expected growth:{computed_percent_probe_window}%)  {result_calculus}")
                                result = result_calculus
                            elif is_growing is False:
                                # we are not growing and we should ...
                                if computed_percent_probe_window > 5:
                                    _LOGGER.info(f"update_value_callback:use calculus because sensor not growing (expected growth:{computed_percent_probe_window}%)  {result_calculus}")
                                    result = result_calculus
                            # else : the sensor is growing ... keep it


        is_car_charged, result = self.is_car_charged(time, current_charge=result, target_charge=ct.target_value)

        if result is not None and ct.is_constraint_met(result):
            do_continue_constraint = False
        else:
            do_continue_constraint = True
            await self.setup_car_charge_target_if_needed(ct.target_value)
            # await self._dynamic_compute_and_launch_new_charge_state(time)
            await self.charger_group.dyn_handle(time)

        _LOGGER.info(f"update_value_callback: {do_continue_constraint}/{result} ({sensor_result}/{result_calculus}) is_car_charged {is_car_charged} cmd {self.current_command}")

        return (result, do_continue_constraint)

    def is_car_charged(self, time: datetime,  current_charge: float | int | None,  target_charge: float | int) -> (bool, int|float):

        is_car_stopped_asked_current = self.is_car_stopped_asking_current(time=time)
        result = current_charge

        if is_car_stopped_asked_current:
            # force met constraint: car is charged in all cases
            result = target_charge
        elif current_charge is not None:
            if target_charge >= 100:
                # for a car to be fully charged it has to have a stopped asking charge at minimum
                result = min(current_charge, 99)
            else:
                ct = LoadConstraint()
                ct.target_value = target_charge
                ct.current_value = current_charge
                if ct.is_constraint_met(current_charge):
                    # force met constraint
                    result = ct.target_value

        return result == target_charge, result

    def get_delta_dampened_power(self, from_amp: int | float, from_num_phase: int, to_amp: int | float, to_num_phase: int) -> tuple[float | None, float | None, float | None]:
        if self.car:
            return self.car.get_delta_dampened_power(from_amp=from_amp, from_num_phase=from_num_phase, to_amp=to_amp, to_num_phase=to_num_phase)
        else:
            return None, None, None

    def update_car_dampening_value(self, time : datetime, amperage:None|tuple[float,int]|tuple[int,int], amperage_transition: None|tuple[tuple[int,int]|tuple[float,int], tuple[int,int]|tuple[float,int]], power_value_or_delta: float, can_be_saved:bool=False):
        if self.car:
            if self.car.update_dampening_value(amperage=amperage, amperage_transition=amperage_transition, power_value_or_delta=power_value_or_delta, time=time, can_be_saved=can_be_saved):
                self.update_power_steps()

    def _probe_and_enforce_stopped_charge_command_state(self, time, command: LoadCommand, probe_only: bool = False) -> bool:

        if self.car is None:
            return True

        handled = False
        if self.is_car_stopped_asking_current(time):
            _LOGGER.info(f"_compute_and_launch_new_charge_state:car stopped asking current ... do nothing")
            handled = True
            if probe_only is False:
                self._expected_amperage.set(self.charger_default_idle_charge, time) # do not set charger_min_charge as it can be lower than what the car is asking only do that when stopping the charge
                self._expected_num_active_phases.set(self.current_num_phases, time)
                self._expected_charge_state.set(True, time) # is it really needed? ... seems so to keep the box in the right state ?
        elif command is None or command.is_off_or_idle():
            handled = True
            if probe_only is False:
                self._expected_charge_state.set(False, time)
                self._expected_amperage.set(self.charger_default_idle_charge, time) # do not use charger min charge so next time we plug ...it may work
                self._expected_num_active_phases.set(self.current_num_phases, time)
        elif command.is_auto() or command.is_like(CMD_ON):
            handled = False

        if self.is_in_state_reset():
            _LOGGER.info(f"_compute_and_launch_new_charge_state: in state reset at the end .. force an idle like state")
            handled = True
            if probe_only is False:
                self._expected_charge_state.set(False, time)
                self._expected_amperage.set(self.charger_default_idle_charge, time)
                self._expected_num_active_phases.set(self.current_num_phases, time)

        return handled

    async def execute_command(self, time: datetime, command: LoadCommand) -> bool | None:

        # force a homeassistant.update_entity service on the charger entity?
        if command is None:
            return True

        await self._do_update_charger_state(time)
        is_plugged = self.is_plugged(time=time)
        if is_plugged is None:
            is_plugged = self.is_plugged(time, for_duration=CHARGER_CHECK_STATE_WINDOW)

        if is_plugged and self.car is not None:

            do_reset = True
            if (self.current_command is not None and
                    ((command.is_like(CMD_ON) or command.is_auto())
                     and (self.current_command.is_auto() or self.current_command.is_like(CMD_ON)))
                    and not self.is_in_state_reset()):
                # well by construction , command and self.current_command are different
                # we are in the middle of the execution of probably the same on or command constraint (or another one) but in a continuity of commands
                do_reset = False

            if do_reset:
                self._reset_state_machine()
                _LOGGER.info(f"DO RESET Execute command {command.command}/{command.power_consign} on charger {self.name}")
                self._probe_and_enforce_stopped_charge_command_state(time, command=command)
                res = await self._ensure_correct_state(time)
            else:
                # we where already in automatic command ... no need to reset anything : just let the callback plays its role
                _LOGGER.info(f"Recieved and acknowledged command {command.command}/{command.power_consign} on charger {self.name}")
                res = True

            return res
        else:
            if command.is_off_or_idle():
                return True
            return None

    async def probe_if_command_set(self, time: datetime, command: LoadCommand) -> bool | None:
        await self._do_update_charger_state(time)
        is_plugged = self.is_plugged(time=time)
        if is_plugged is None:
            is_plugged = self.is_plugged(time, for_duration=CHARGER_CHECK_STATE_WINDOW)

        result = None
        if is_plugged and self.car is not None:
            _LOGGER.info(f"called again compute_and_launch_new_charge_state command {command}")
            self._probe_and_enforce_stopped_charge_command_state(time, command=command)
            result = await self._ensure_correct_state(time, probe_only=True)
        else:
            if command.is_off_or_idle():
                result = True
            else:
                if self.car is None:
                    _LOGGER.info(f"Bad prob command set: plugged {is_plugged} NO CAR")
                else:
                    _LOGGER.info(f"Bad prob command set: plugged {is_plugged} Car: {self.car.name}")

        return result

    async def _do_update_charger_state(self, time):
        if self._last_charger_state_prob_time is None or (time - self._last_charger_state_prob_time).total_seconds() > CHARGER_STATE_REFRESH_INTERVAL:

            state = self.hass.states.get(self.charger_max_charging_current_number)

            if state is not None:
                state_time = state.last_updated

                if (time - state_time).total_seconds() <= CHARGER_STATE_REFRESH_INTERVAL:
                    self._last_charger_state_prob_time = state_time
                else:
                    _LOGGER.warning(f"Forcing a charger state update!")

                    await self.hass.services.async_call(
                        homeassistant.DOMAIN,
                        homeassistant.SERVICE_UPDATE_ENTITY,
                        {ATTR_ENTITY_ID: [self.charger_pause_resume_switch, self.charger_max_charging_current_number]},
                        blocking=False
                    )
                    self._last_charger_state_prob_time = time

    # ============================ INTERFACE TO BE OVERCHARGED ===================================== #

    def low_level_charge_check_now(self, time: datetime) -> bool | None:

        state = self.hass.states.get(self.charger_pause_resume_switch)
        if state is None or state.state in [STATE_UNKNOWN, STATE_UNAVAILABLE]:
            res_charge_check = None
        else:
            res_charge_check = state.state == "on"

        return res_charge_check

    def low_level_plug_check_now(self, time: datetime) -> tuple[None, datetime] | tuple[bool, datetime]:

        state = self.hass.states.get(self.charger_plugged)
        if state is not None:
            state_time = state.last_updated
        else:
            state_time = time

        if state is None or state.state in [STATE_UNKNOWN, STATE_UNAVAILABLE]:
            res_plugged = None
        else:
            res_plugged = state.state == "on"

        return res_plugged, state_time

    async def low_level_reboot(self, time):
        return

    async def low_level_set_charging_num_phases(self, num_phases: int, time: datetime) -> bool:
        if num_phases == 1:
            service = SERVICE_TURN_ON
        else:
            service = SERVICE_TURN_OFF

        try:
            await self.hass.services.async_call(
                domain=Platform.SWITCH,
                service=service,
                target={ATTR_ENTITY_ID: self.charger_three_to_one_phase_switch},
                blocking=False
            )
            return True
        except Exception as e:
            _LOGGER.warning(f"low_level_set_charging_num_phases: num_phases {num_phases} Error {e}")
            return False

    async def low_level_set_max_charging_current(self, current, time: datetime) -> bool:
        try:
            data: dict[str, Any] = {ATTR_ENTITY_ID: self.charger_max_charging_current_number}
            range_value = float(current)
            service = number.SERVICE_SET_VALUE
            min_value = float(self.charger_min_charge)
            max_value = float(self.charger_max_charge)
            data[number.ATTR_VALUE] = int(min(max_value, max(min_value, range_value)))
            domain = number.DOMAIN

            await self.hass.services.async_call(
                domain, service, data, blocking=False
            )
            done = True
        except Exception as e:
            _LOGGER.warning(f"low_level_set_max_charging_current: Error {e}")
            done = False
        return done

    def get_car_charge_enabled_status_vals(self) -> list[str]:
        return []

    def get_car_plugged_in_status_vals(self) -> list[str]:
        return []

    def get_car_status_unknown_vals(self) -> list[str]:
        return []

    def get_car_stopped_asking_current_status_vals(self) -> list[str]:
        return []

    def get_car_status_rebooting_vals(self) -> list[str]:
        return []



class QSChargerOCPP(QSChargerGeneric):

    def __init__(self, **kwargs):
        self.charger_device_ocpp = kwargs.pop(CONF_CHARGER_DEVICE_OCPP, None)
        self.charger_ocpp_current_import = None
        self.charger_ocpp_power_active_import = None

        hass: HomeAssistant | None = kwargs.get("hass", None)

        if self.charger_device_ocpp is not None and hass is not None:
            entity_reg = entity_registry.async_get(hass)
            entries = entity_registry.async_entries_for_device(entity_reg, self.charger_device_ocpp)

            for entry in entries:
                if entry.entity_id.startswith("number.") and entry.entity_id.endswith("_maximum_current"):
                    kwargs[CONF_CHARGER_MAX_CHARGING_CURRENT_NUMBER] = entry.entity_id

                if entry.entity_id.startswith("switch.") and entry.entity_id.endswith("_charge_control"):
                    kwargs[CONF_CHARGER_PAUSE_RESUME_SWITCH] = entry.entity_id

                if entry.entity_id.startswith("switch.") and entry.entity_id.endswith("_availability"):
                    kwargs[CONF_CHARGER_PLUGGED] = entry.entity_id

                # if entry.entity_id.startswith("sensor.") and entry.entity_id.endswith("_power_active_import"):
                #    self.charger_ocpp_power_active_import = entry.entity_id

                # OCPP only sensors :
                if entry.entity_id.startswith("sensor.") and entry.entity_id.endswith("_status_connector"):
                    self.charger_ocpp_status_connector = entry.entity_id

                if entry.entity_id.startswith("sensor.") and entry.entity_id.endswith("_status_connector"):
                    kwargs[CONF_CHARGER_STATUS_SENSOR] = entry.entity_id

                if entry.entity_id.startswith("sensor.") and entry.entity_id.endswith("_current_import"):
                    self.charger_ocpp_current_import = entry.entity_id

        super().__init__(**kwargs)

        self.secondary_power_sensor = self.charger_ocpp_current_import
        self.attach_power_to_probe(self.secondary_power_sensor, transform_fn=self.convert_amps_to_W)
        # self.attach_power_to_probe(self.charger_ocpp_power_active_import)


    def convert_amps_to_W(self, amps: float, attr:dict) -> (float, dict):
        mult = 1.0
        if self.current_3p:
            mult = 3.0
        val = amps * mult * self.home.voltage

        new_attr = {}
        if attr is not None:
            new_attr = dict(attr)

        new_attr[ATTR_UNIT_OF_MEASUREMENT] = UnitOfPower.WATT

        return val, new_attr

    def low_level_plug_check_now(self, time: datetime) -> (bool|None, datetime):

        state = self.hass.states.get(self.charger_plugged)
        if state is not None:
            state_time = state.last_updated
        else:
            state_time = time

        if state is None or state.state in [STATE_UNKNOWN, STATE_UNAVAILABLE]:
            res_plugged = None
        else:
            res_plugged = state.state == "off"

        return res_plugged, state_time


    def get_car_charge_enabled_status_vals(self) -> list[str]:
        return [
            QSOCPPv16ChargePointStatus.suspended_ev,
            QSOCPPv16ChargePointStatus.charging,
            QSOCPPv16ChargePointStatus.suspended_evse
        ]

    def get_car_plugged_in_status_vals(self) -> list[str]:
        return [
            QSOCPPv16ChargePointStatus.preparing,
            QSOCPPv16ChargePointStatus.charging,
            QSOCPPv16ChargePointStatus.suspended_ev,
            QSOCPPv16ChargePointStatus.suspended_evse,
            QSOCPPv16ChargePointStatus.finishing
        ]

    def get_car_status_unknown_vals(self) -> list[str]:
        return [QSOCPPv16ChargePointStatus.unavailable, QSOCPPv16ChargePointStatus.faulted]

    def get_car_stopped_asking_current_status_vals(self) -> list[str]:
        return [QSOCPPv16ChargePointStatus.suspended_ev]


    def get_car_status_rebooting_vals(self) -> list[str]:
        return [QSOCPPv16ChargePointStatus.unavailable]


class QSChargerWallbox(QSChargerGeneric):
    def __init__(self, **kwargs):
        self.charger_device_wallbox = kwargs.pop(CONF_CHARGER_DEVICE_WALLBOX, None)
        self.charger_wallbox_charging_power = None
        hass: HomeAssistant | None = kwargs.get("hass", None)

        if self.charger_device_wallbox is not None and hass is not None:
            entity_reg = entity_registry.async_get(hass)
            entries = entity_registry.async_entries_for_device(entity_reg, self.charger_device_wallbox)

            for entry in entries:
                if entry.entity_id.startswith("number.") and entry.entity_id.endswith("_maximum_charging_current"):
                    kwargs[CONF_CHARGER_MAX_CHARGING_CURRENT_NUMBER] = entry.entity_id

                if entry.entity_id.startswith("switch.") and entry.entity_id.endswith("_pause_resume"):
                    kwargs[CONF_CHARGER_PAUSE_RESUME_SWITCH] = entry.entity_id

                if entry.entity_id.startswith("sensor.") and entry.entity_id.endswith("_charging_power"):
                    self.charger_wallbox_charging_power = entry.entity_id

                if entry.entity_id.startswith("sensor.") and entry.entity_id.endswith("_status_description"):
                    kwargs[CONF_CHARGER_STATUS_SENSOR] = entry.entity_id

                if entry.entity_id.startswith("switch.") and entry.entity_id.endswith("_phase_switch"):
                    kwargs[CONF_CHARGER_THREE_TO_ONE_PHASE_SWITCH] = entry.entity_id

        super().__init__(**kwargs)

        self.secondary_power_sensor = self.charger_wallbox_charging_power
        self.attach_power_to_probe(self.secondary_power_sensor)
        # self.do_reboot_on_phase_switch = True

    def low_level_plug_check_now(self, time: datetime) -> tuple[None, datetime] | tuple[bool, datetime]:

        state = self.hass.states.get(self.charger_pause_resume_switch)
        if state is not None:
            state_time = state.last_updated
        else:
            state_time = time

        if state is None or state.state in [STATE_UNKNOWN, STATE_UNAVAILABLE]:
            res_plugged = False
        else:
            res_plugged = True

        return res_plugged, state_time


    def low_level_charge_check_now(self, time: datetime) -> bool | None:

        state = self.hass.states.get(self.charger_pause_resume_switch)
        if state is None or state.state in [STATE_UNKNOWN, STATE_UNAVAILABLE]:
            res_charge_check = False
        else:
            res_charge_check = state.state == "on"

        return res_charge_check

    def get_car_charge_enabled_status_vals(self) -> list[str]:
        return [
            WallboxChargerStatus.CHARGING.value,
            WallboxChargerStatus.DISCHARGING.value,
            WallboxChargerStatus.WAITING_FOR_CAR.value,
            WallboxChargerStatus.WAITING.value
        ]

    def get_car_plugged_in_status_vals(self) -> list[str]:
        return [
            WallboxChargerStatus.CHARGING.value,
            WallboxChargerStatus.DISCHARGING.value,
            WallboxChargerStatus.PAUSED.value,
            WallboxChargerStatus.SCHEDULED.value,
            WallboxChargerStatus.WAITING_FOR_CAR.value,
            WallboxChargerStatus.WAITING.value,
            WallboxChargerStatus.LOCKED_CAR_CONNECTED.value,
            WallboxChargerStatus.WAITING_IN_QUEUE_POWER_SHARING.value,
            WallboxChargerStatus.WAITING_IN_QUEUE_POWER_BOOST.value,
            WallboxChargerStatus.WAITING_MID_FAILED.value,
            WallboxChargerStatus.WAITING_MID_SAFETY.value,
            WallboxChargerStatus.WAITING_IN_QUEUE_ECO_SMART.value]

    def get_car_stopped_asking_current_status_vals(self) -> list[str]:
        return [
            WallboxChargerStatus.WAITING_FOR_CAR.value
        ]

    def get_car_status_unknown_vals(self) -> list[str]:
        return [
            WallboxChargerStatus.UNKNOWN.value,
            WallboxChargerStatus.ERROR.value,
            WallboxChargerStatus.DISCONNECTED.value,
            WallboxChargerStatus.UPDATING.value
        ]

    def get_car_status_rebooting_vals(self) -> list[str]:
        return [
            WallboxChargerStatus.DISCONNECTED.value,
        ]<|MERGE_RESOLUTION|>--- conflicted
+++ resolved
@@ -85,7 +85,6 @@
 
 _LOGGER = logging.getLogger(__name__)
 
-<<<<<<< HEAD
 
 
 CHARGER_MAX_POWER_AMPS_PRECISION = 100  # 100W precision for power
@@ -93,10 +92,7 @@
 
 
 
-CHARGER_STATE_REFRESH_INTERVAL = 3
-=======
 CHARGER_STATE_REFRESH_INTERVAL = 7
->>>>>>> 1f1e7498
 CHARGER_ADAPTATION_WINDOW = 30
 CHARGER_CHECK_STATE_WINDOW = 15
 
