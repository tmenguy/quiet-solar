--- conflicted
+++ resolved
@@ -85,7 +85,6 @@
 
 _LOGGER = logging.getLogger(__name__)
 
-<<<<<<< HEAD
 
 
 CHARGER_MAX_POWER_AMPS_PRECISION = 100  # 100W precision for power
@@ -94,9 +93,6 @@
 
 
 CHARGER_STATE_REFRESH_INTERVAL = 7
-=======
-CHARGER_STATE_REFRESH_INTERVAL = 11
->>>>>>> ed2943c6
 CHARGER_ADAPTATION_WINDOW = 30
 CHARGER_CHECK_STATE_WINDOW = 15
 
@@ -2959,11 +2955,7 @@
         self.attach_power_to_probe(self.secondary_power_sensor)
         # self.do_reboot_on_phase_switch = True
 
-<<<<<<< HEAD
-    def low_level_plug_check_now(self, time: datetime) -> tuple[None, datetime] | tuple[bool, datetime]:
-=======
     def low_level_plug_check_now(self, time: datetime) -> (bool|None, datetime):
->>>>>>> ed2943c6
 
         state = self.hass.states.get(self.charger_pause_resume_switch)
         if state is not None:
